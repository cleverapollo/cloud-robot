--- conflicted
+++ resolved
@@ -65,74 +65,12 @@
     logger: logging.Logger
 
     @classmethod
-<<<<<<< HEAD
-    def fetch_drive_updates(cls, vm_data: Dict[str, Any], span: Span) -> Tuple[str, str, Deque[Dict[str, int]]]:
-=======
     def fetch_drive_updates(cls, vm_data: Dict[str, Any]) -> Deque[Dict[str, str]]:
->>>>>>> e0223bda
         """
         Given a VM's data, generate the data for drives that need to be updated in this update request
         :param vm_data: The data of the VM being updated
         :returns: A Deque of drives for the update request
         """
-<<<<<<< HEAD
-        vm_id = vm_data['idVM']
-        hdd = ''
-        ssd = ''
-        drives: Deque[Dict[str, Any]] = deque()
-
-        # To be changed storages
-        storage_updates = vm_data['history'][0]['storage_histories']
-        # All storages of VM
-        storages = vm_data['vm_storage']
-
-        # compare storages and storage_updates
-        for storage_update in storage_updates:
-            # sort out the storage_update from all storages of VM
-            # (contains changes such as add new or remove existing or increase existing)
-            storage_id = storage_update['storage_id']
-            storage = [i for i in storages if i['idStorage'] == storage_id]
-            if len(storage) != 1:
-                cls.logger.error(f'Error fetching Storage #{storage_id} for VM #{vm_id}')
-                return hdd, ssd, drives
-            # New and old values
-            new_value = storage_update['gb_quantity']
-            old_value: Optional[int] = 0
-
-            # Find the storage's very previous change
-            for i in range(len(vm_data['history'])):
-                # Old value
-                old_value = None
-                # i=0 is already taken for new value
-                for storage_history in vm_data['history'][i + 1]['storage_histories']:
-                    if storage_history['storage_id'] == storage_id:
-                        old_value = int(storage_history['gb_quantity'])
-                        break
-                if old_value is not None:
-                    break
-
-            # Check if the storage is primary
-            if storage[0]['primary']:
-                # Determine which field (hdd or ssd) to populate with this storage information
-                if storage[0]['storage_type'] == 'HDD':
-                    hdd = f'{storage_id}:{new_value}:{old_value}'
-                elif storage[0]['storage_type'] == 'SSD':
-                    ssd = f'{storage_id}:{new_value}:{old_value}'
-                else:
-                    cls.logger.error(
-                        f'Invalid primary drive storage type {storage[0]["storage_type"]} for VM #{vm_id}. '
-                        'Expected either "HDD" or "SSD"',
-                    )
-                    return hdd, ssd, drives
-            else:
-                # Append the drive to the deque
-                drives.append({
-                    'id': storage_id,
-                    'type': storage[0]['storage_type'],
-                    'new_size': new_value,
-                    'old_size': old_value,
-                })
-=======
         vm_id = vm_data['id']
         drives: Deque[Dict[str, str]] = deque()
 
@@ -156,34 +94,21 @@
                 'new_size': storage_changes['new_value'],
                 'old_size': storage_changes['old_value'],
             })
->>>>>>> e0223bda
 
         # Finally, return the generated information
         return drives
 
     @classmethod
-<<<<<<< HEAD
-    def determine_should_restart(cls, vm_data: Dict[str, Any], span) -> Optional[bool]:
-        """
-        Check through the VM changes to see if the VM should be turned back on after the update is finished
-        """
-        # Determine whether or not we should restart the VM by retrieving the previous state of the VM
-=======
     def determine_should_restart(cls, vm_data: Dict[str, Any], span: Span) -> Optional[bool]:
         """
         Check through the VM changes to see if the VM should be turned back on after the update is finished
         """
         vm_id = vm_data['id']
->>>>>>> e0223bda
         params = {
             'order': '-created',
             'limit': 1,
             'state__in': (4, 6, 9),
-<<<<<<< HEAD
-            'vm_id': vm_data['idVM'],
-=======
             'vm_id': vm_id,
->>>>>>> e0223bda
         }
         # Get the last two histories where state was changed, the first item returned will be the current request for
         # change and the second item will be the current status of the VM
@@ -193,10 +118,5 @@
         vm_data['return_state'] = state_changes[0]['state']
 
         # We restart the VM if the VM was in state 4 before this update
-<<<<<<< HEAD
-        cls.logger.debug(f'VM #{vm_data["idVM"]} will be returned to state {vm_data["return_state"]} after update')
-        return vm_data['return_state'] == 4
-=======
         cls.logger.debug(f'VM #{vm_id} will be returned to state {vm_data["return_state"]} after update')
-        return vm_data['return_state'] == RUNNING
->>>>>>> e0223bda
+        return vm_data['return_state'] == RUNNING