--- conflicted
+++ resolved
@@ -37,15 +37,11 @@
         # Add the pretty printed data blob to the VM
         vm_data['data'] = dumps(vm_data, indent=2, cls=utils.DequeEncoder)
         # Render the email body
-<<<<<<< HEAD
-        body = utils.JINJA_ENV.get_template('emails/vm_failure.j2').render(stage=STAGE, task=task, **vm_data)
-=======
-        body = utils.JINJA_ENV.get_template('emails/failure.j2').render(
+        body = utils.JINJA_ENV.get_template('emails/vm_failure.j2').render(
             compute_url=settings.COMPUTE_UI_URL,
             task=task,
             **vm_data,
         )
->>>>>>> c6b6d6e2
         # Format the subject
         subject = settings.SUBJECT_PROJECT_FAIL
         EmailNotifier._compose_email(settings.SEND_TO_FAIL, subject, body)
@@ -60,21 +56,14 @@
         # Add the pretty printed data blob to the VR
         vr_data['data'] = dumps(vr_data, indent=2, cls=utils.DequeEncoder)
         # Render the email body
-<<<<<<< HEAD
-        body = utils.JINJA_ENV.get_template('emails/vr_failure.j2').render(stage=STAGE, task=task, **vr_data)
-        # Format the subject
-        subject = f'[CloudCIX] VR Failure Occurred!'
-        EmailNotifier._compose_email('developers@cloudcix.com', subject, body)
-=======
-        body = utils.JINJA_ENV.get_template('emails/vrf_failure.j2').render(
+        body = utils.JINJA_ENV.get_template('emails/vr_failure.j2').render(
             compute_url=settings.COMPUTE_UI_URL,
             task=task,
-            **vrf_data,
-        )
-        # Format the subject
-        subject = settings.SUBJECT_VRF_FAIL
+            **vr_data,
+        )
+        # Format the subject
+        subject = settings.SUBJECT_VR_FAIL
         EmailNotifier._compose_email(settings.SEND_TO_FAIL, subject, body)
->>>>>>> c6b6d6e2
 
     # ############################################################## #
     #                              BUILD                             #
@@ -86,29 +75,17 @@
         Given a VM's details, render and send a build success email
         """
         logger = logging.getLogger('robot.email_notifier.build_success')
-<<<<<<< HEAD
         logger.debug(f'Sending build success email for VM #{vm_data["id"]}')
-        name = vm_data['name']
         # Check that the data contains an email
         email = vm_data.get('email', None)
         if email is None:
-            logger.error(f'No email found for VM #{vm_data["id"]}. Sending to developers@cloudcix.com instead.')
-            email = 'developers@cloudcix.com'
-        # Render the email body
-        body = utils.JINJA_ENV.get_template('emails/vm_build_success.j2').render(stage=STAGE, **vm_data)
-=======
-        logger.debug(f'Sending build success email for VM #{vm_data["idVM"]}')
-        # Check that the data contains an email
-        email = vm_data.get('email', None)
-        if email is None:
-            logger.error(f'No email found for VM #{vm_data["idVM"]}. Sending to {settings.SEND_TO_FAIL} instead.')
-            email = settings.SEND_TO_FAIL
-        # Render the email body
-        body = utils.JINJA_ENV.get_template('emails/build_success.j2').render(
-            compute_url=settings.COMPUTE_UI_URL,
-            **vm_data,
-        )
->>>>>>> c6b6d6e2
+            logger.error(f'No email found for VM #{vm_data["id"]}. Sending to {settings.SEND_TO_FAIL} instead.')
+            email = settings.SEND_TO_FAIL
+        # Render the email body
+        body = utils.JINJA_ENV.get_template('emails/vm_build_success.j2').render(
+            compute_url=settings.COMPUTE_UI_URL,
+            **vm_data,
+        )
         # Format the subject
         subject = settings.SUBJECT_VM_SUCCESS
         EmailNotifier._compose_email(email, subject, body)
@@ -123,20 +100,13 @@
         # Check that the data contains an email
         email = vr_data.get('email', None)
         if email is None:
-<<<<<<< HEAD
-            logger.error(f'No email found for VR #{vr_data["id"]}. Sending to developers@cloudcix.com instead.')
-            email = 'developers@cloudcix.com'
-        # Render the email body
-        body = utils.JINJA_ENV.get_template('emails/vr_build_success.j2').render(stage=STAGE, **vr_data)
-=======
-            logger.error(f'No email found for VRF #{vrf_data["idVRF"]}. Sending to {settings.SEND_TO_FAIL} instead.')
-            email = settings.SEND_TO_FAIL
-        # Render the email body
-        body = utils.JINJA_ENV.get_template('emails/vrf_build_success.j2').render(
-            compute_url=settings.COMPUTE_UI_URL,
-            **vrf_data,
-        )
->>>>>>> c6b6d6e2
+            logger.error(f'No email found for VR #{vr_data["id"]}. Sending to {settings.SEND_TO_FAIL} instead.')
+            email = settings.SEND_TO_FAIL
+        # Render the email body
+        body = utils.JINJA_ENV.get_template('emails/vr_build_success.j2').render(
+            compute_url=settings.COMPUTE_UI_URL,
+            **vr_data,
+        )
         # Format the subject
         subject = settings.SUBJECT_VPN_SUCCESS
         EmailNotifier._compose_email(email, subject, body)
@@ -147,29 +117,17 @@
         Given a VM's details, render and send a build failure email
         """
         logger = logging.getLogger('robot.email_notifier.build_failure')
-<<<<<<< HEAD
         logger.debug(f'Sending build failure email for VM #{vm_data["id"]}')
-        name = vm_data['name']
         # Check that the data contains an email
         email = vm_data.get('email', None)
         if email is None:
-            logger.error(f'No email found for VM #{vm_data["id"]}. Sending to developers@cloudcix.com instead.')
-            email = 'developers@cloudcix.com'
-        # Render the email body
-        body = utils.JINJA_ENV.get_template('emails/vm_build_failure.j2').render(stage=STAGE, **vm_data)
-=======
-        logger.debug(f'Sending build failure email for VM #{vm_data["idVM"]}')
-        # Check that the data contains an email
-        email = vm_data.get('email', None)
-        if email is None:
-            logger.error(f'No email found for VM #{vm_data["idVM"]}. Sending to {settings.SEND_TO_FAIL} instead.')
-            email = settings.SEND_TO_FAIL
-        # Render the email body
-        body = utils.JINJA_ENV.get_template('emails/build_failure.j2').render(
-            compute_url=settings.COMPUTE_UI_URL,
-            **vm_data,
-        )
->>>>>>> c6b6d6e2
+            logger.error(f'No email found for VM #{vm_data["id"]}. Sending to {settings.SEND_TO_FAIL} instead.')
+            email = settings.SEND_TO_FAIL
+        # Render the email body
+        body = utils.JINJA_ENV.get_template('emails/vm_build_failure.j2').render(
+            compute_url=settings.COMPUTE_UI_URL,
+            **vm_data,
+        )
         # Format the subject
         subject = settings.SUBJECT_VM_FAIL
         EmailNotifier._compose_email(email, subject, body)
@@ -187,22 +145,12 @@
         Given a VM's details, render and send a delete_schedule success email
         """
         logger = logging.getLogger('robot.email_notifier.delete_schedule_success')
-<<<<<<< HEAD
         logger.debug(f'Sending delete scheduled email for VM #{vm_data["id"]}')
-        name = vm_data['name']
         # Check that the data contains an email
         email = vm_data.get('email', None)
         if email is None:
-            logger.error(f'No email found for VM #{vm_data["id"]}. Sending to developers@cloudcix.com instead.')
-            email = 'developers@cloudcix.com'
-=======
-        logger.debug(f'Sending delete scheduled email for VM #{vm_data["idVM"]}')
-        # Check that the data contains an email
-        email = vm_data.get('email', None)
-        if email is None:
-            logger.error(f'No email found for VM #{vm_data["idVM"]}. Sending to {settings.SEND_TO_FAIL} instead.')
-            email = settings.SEND_TO_FAIL
->>>>>>> c6b6d6e2
+            logger.error(f'No email found for VM #{vm_data["id"]}. Sending to {settings.SEND_TO_FAIL} instead.')
+            email = settings.SEND_TO_FAIL
         # Render the email body
         body = utils.JINJA_ENV.get_template('emails/scheduled_delete_success.j2').render(
             compute_url=settings.COMPUTE_URL,
