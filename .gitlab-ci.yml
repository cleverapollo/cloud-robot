stages:
  - lint
  - test
  - docker-base
  - docker
  - deploy
  - deploy_github
  - dockerhub


lint:
  image: gitlab.cloudcix.com:5005/utils/ci/lint
  stage: lint
  script:
    - flake8
  except:
    - master
    - stable
    - robot2.0

mypy:
  image: python:3.7
  stage: lint
  script:
    - pip3 install 'mypy<0.800'
    - mypy --ignore-missing-imports builders dispatchers metrics quiescers restarters scrubbers tasks updaters celery_app.py cloudcix_token.py email_notifier.py robot.py state.py utils.py
  except:
    - master
    - stable
    - robot2.0

###############################################################################
#                         Base Containers                                     #
###############################################################################
opensource_base:
  stage: docker-base
  tags:
    - docker-build
  before_script:
    - echo "$GITLAB_KEY" > id_rsa
  script:
    - docker build -f deployment/docker/opensource/base.Dockerfile -t gitlab.cloudcix.com:5005/cloudcix/robot/opensource-base --no-cache .
    - docker push gitlab.cloudcix.com:5005/cloudcix/robot/opensource-base
  only:
    - robot2.0
    - stable

dev_base:
  stage: docker-base
  tags:
    - docker-build
  before_script:
    - echo "$GITLAB_KEY" > id_rsa
  script:
<<<<<<< HEAD
    - docker build -f deployment/dockerfiles/base.Dockerfile -t gitlab.cloudcix.com:5005/cloudcix/robot/py2base:latest --no-cache .
    - docker push gitlab.cloudcix.com:5005/cloudcix/robot/py2base:latest
=======
    - docker build -f deployment/docker/dev/base.Dockerfile -t gitlab.cloudcix.com:5005/cloudcix/robot/dev-base --no-cache .
    - docker push gitlab.cloudcix.com:5005/cloudcix/robot/dev-base
>>>>>>> e0223bda
  only:
    - master
    - robot2.0

stable_base:
  stage: docker-base
  tags:
    - docker-build
  before_script:
    - echo "$GITLAB_KEY" > id_rsa
  script:
    - docker build -f deployment/docker/stable/base.Dockerfile -t gitlab.cloudcix.com:5005/cloudcix/robot/stable-base --no-cache .
    - docker push gitlab.cloudcix.com:5005/cloudcix/robot/stable-base
  only:
    - stable

###############################################################################
#                           Dev Build and Deploy                              #
###############################################################################
alpha_image:
  stage: docker
  tags:
    - docker-build
  script:
    - docker build -f deployment/docker/dev/alpha.Dockerfile -t gitlab.cloudcix.com:5005/cloudcix/robot/alpha --no-cache .
    - docker push gitlab.cloudcix.com:5005/cloudcix/robot/alpha
  only:
  - master
  - robot2.0

deploy_alpha:
  image: gitlab.cloudcix.com:5005/cloudcix/deployment/image
  before_script:
    - cp ~/.ssh/application_framework/stage_key ~/.ssh/id_rsa
    - cp ~/.ssh/application_framework/stage_key.pub ~/.ssh/id_rsa.pub
  stage: deploy
  script:
    - ansible-playbook -i deployment/hosts/alpha.yml deployment/playbook.yml --extra-vars="deployment_host=alpha"
    - ansible-playbook -i deployment/hosts/alpha.yml deployment/worker-playbook.yml --extra-vars="deployment_host=alpha-worker0"
  only:
    - master
    - robot2.0

###############################################################################
#                         Production Build and Deploy                         #
###############################################################################


cork01_image:
  stage: docker
  tags:
  - docker-build
  script:
  - docker build -f deployment/docker/stable/cork01.Dockerfile -t gitlab.cloudcix.com:5005/cloudcix/robot/cork01 --no-cache .
  - docker push gitlab.cloudcix.com:5005/cloudcix/robot/cork01
  only:
  - stable

deploy_cork01:
  image: gitlab.cloudcix.com:5005/cloudcix/deployment/image
  before_script:
    - cp ~/.ssh/application_framework/live_key ~/.ssh/id_rsa
    - cp ~/.ssh/application_framework/live_key.pub ~/.ssh/id_rsa.pub
  stage: deploy
  script:
    # Deploy Heartbear
    - ansible-playbook -i deployment/hosts/cork01.yml deployment/playbook.yml --extra-vars="deployment_host=cork01"
    # Deploy workers
    - ansible-playbook -i deployment/hosts/cork01.yml deployment/worker-playbook.yml --extra-vars="deployment_host=cork01-worker0"
  only:
    - stable


nti-cork01_image:
  stage: docker
  tags:
  - docker-build
  script:
  - docker build -f deployment/docker/stable/nti-cork01.Dockerfile -t gitlab.cloudcix.com:5005/cloudcix/robot/nti-cork01 --no-cache .
  - docker push gitlab.cloudcix.com:5005/cloudcix/robot/nti-cork01
  only:
  - stable

deploy_nti-cork01:
  image: gitlab.cloudcix.com:5005/cloudcix/deployment/image
  before_script:
    - cp ~/.ssh/application_framework/live_key ~/.ssh/id_rsa
    - cp ~/.ssh/application_framework/live_key.pub ~/.ssh/id_rsa.pub
  stage: deploy
  script:
    # Deploy Heartbeat
    - ansible-playbook -i deployment/hosts/nti-cork01.yml deployment/playbook.yml --extra-vars="deployment_host=nti-cork01"
    # Deploy workers
    - ansible-playbook -i deployment/hosts/nti-cork01.yml deployment/worker-playbook.yml --extra-vars="deployment_host=nti-cork01-worker0"
  only:
    - stable


<<<<<<< HEAD
#build_netsoc-cork01:
#  stage: build
#  tags:
#  - docker-build
#  script:
#  - docker build -f deployment/dockerfiles/netsoc-cork01.Dockerfile -t gitlab.cloudcix.com:5005/cloudcix/robot/netsoc-cork01:latest --no-cache .
#  - docker push gitlab.cloudcix.com:5005/cloudcix/robot/netsoc-cork01:latest
#  only:
#  - stable
#
#deploy_netsoc-cork01:
#  image: gitlab.cloudcix.com:5005/cloudcix/deployment/image
#  before_script:
#    - cp ~/.ssh/application_framework/live_key ~/.ssh/id_rsa
#    - cp ~/.ssh/application_framework/live_key.pub ~/.ssh/id_rsa.pub
#  stage: deploy
#  script:
#    # Deploy Heartbeat
#    - ansible-playbook -i deployment/hosts/netsoc-cork01.yml deployment/playbook.yml --extra-vars="deployment_host=netsoc-cork01"
#    # Deploy workers
#    - ansible-playbook -i deployment/hosts/netsoc-cork01.yml deployment/worker-playbook.yml --extra-vars="deployment_host=netsoc-cork01-worker0"
#  only:
#    - stable


build_vodafone-cork01:
  stage: build
  tags:
  - docker-build
  script:
  - docker build -f deployment/dockerfiles/vodafone-cork01.Dockerfile -t gitlab.cloudcix.com:5005/cloudcix/robot/vodafone-cork01:latest --no-cache .
  - docker push gitlab.cloudcix.com:5005/cloudcix/robot/vodafone-cork01:latest
=======
netsoc-cork01_image:
  stage: docker
  tags:
  - docker-build
  script:
  - docker build -f deployment/docker/stable/netsoc-cork01.Dockerfile -t gitlab.cloudcix.com:5005/cloudcix/robot/netsoc-cork01 --no-cache .
  - docker push gitlab.cloudcix.com:5005/cloudcix/robot/netsoc-cork01
>>>>>>> e0223bda
  only:
  - stable

deploy_vodafone-cork01:
  image: gitlab.cloudcix.com:5005/cloudcix/deployment/image
  before_script:
    - cp ~/.ssh/application_framework/live_key ~/.ssh/id_rsa
    - cp ~/.ssh/application_framework/live_key.pub ~/.ssh/id_rsa.pub
  stage: deploy
  script:
    # Deploy Heartbeat
    - ansible-playbook -i deployment/hosts/vodafone-cork01.yml deployment/playbook.yml --extra-vars="deployment_host=vodafone-cork01"
    # Deploy workers
    - ansible-playbook -i deployment/hosts/vodafone-cork01.yml deployment/worker-playbook.yml --extra-vars="deployment_host=vodafone-cork01-worker0"
  only:
    - stable


<<<<<<< HEAD
build_vmotion-cork01:
  stage: build
  tags:
  - docker-build
  script:
  - docker build -f deployment/dockerfiles/vmotion-cork01.Dockerfile -t gitlab.cloudcix.com:5005/cloudcix/robot/vmotion-cork01:latest --no-cache .
  - docker push gitlab.cloudcix.com:5005/cloudcix/robot/vmotion-cork01:latest
=======
vodafone-cork01_image:
  stage: docker
  tags:
  - docker-build
  script:
  - docker build -f deployment/docker/stable/vodafone-cork01.Dockerfile -t gitlab.cloudcix.com:5005/cloudcix/robot/vodafone-cork01 --no-cache .
  - docker push gitlab.cloudcix.com:5005/cloudcix/robot/vodafone-cork01
>>>>>>> e0223bda
  only:
  - stable

deploy_vmotion-cork01:
  image: gitlab.cloudcix.com:5005/cloudcix/deployment/image
  before_script:
    - cp ~/.ssh/application_framework/live_key ~/.ssh/id_rsa
    - cp ~/.ssh/application_framework/live_key.pub ~/.ssh/id_rsa.pub
  stage: deploy
  script:
    # Deploy Heartbeat
    - ansible-playbook -i deployment/hosts/vmotion-cork01.yml deployment/playbook.yml --extra-vars="deployment_host=vmotion-cork01"
    # Deploy workers
    - ansible-playbook -i deployment/hosts/vmotion-cork01.yml deployment/worker-playbook.yml --extra-vars="deployment_host=vmotion-cork01-worker0"
  only:
    - stable


<<<<<<< HEAD
# deploy_github:
#   image: gitlab.cloudcix.com:5005/cloudcix/deployment/image
#   before_script:
#     - cp ~/.ssh/application_framework/live_key ~/.ssh/id_rsa
#     - cp ~/.ssh/application_framework/live_key.pub ~/.ssh/id_rsa.pub
#   stage: deploy_github
#   script:
#     - /bin/bash deployment/github_deploy.sh
#   only:
#     - stable
=======
###############################################################################
#                         Github and Dockerhub Deploy                         #
###############################################################################
deploy_github:
  image: gitlab.cloudcix.com:5005/cloudcix/deployment/image
  before_script:
    - cp ~/.ssh/application_framework/live_key ~/.ssh/id_rsa
    - cp ~/.ssh/application_framework/live_key.pub ~/.ssh/id_rsa.pub
  stage: deploy_github
  script:
    - /bin/bash deployment/github_deploy.sh
  only:
    - stable

dockerhub:
  stage: dockerhub
  tags:
    - docker-build
  script:
    - ./deployment/docker/publish.sh
  when: manual
  only:
    - robot2.0
    - stable
>>>>>>> e0223bda
<|MERGE_RESOLUTION|>--- conflicted
+++ resolved
@@ -52,13 +52,8 @@
   before_script:
     - echo "$GITLAB_KEY" > id_rsa
   script:
-<<<<<<< HEAD
-    - docker build -f deployment/dockerfiles/base.Dockerfile -t gitlab.cloudcix.com:5005/cloudcix/robot/py2base:latest --no-cache .
-    - docker push gitlab.cloudcix.com:5005/cloudcix/robot/py2base:latest
-=======
     - docker build -f deployment/docker/dev/base.Dockerfile -t gitlab.cloudcix.com:5005/cloudcix/robot/dev-base --no-cache .
     - docker push gitlab.cloudcix.com:5005/cloudcix/robot/dev-base
->>>>>>> e0223bda
   only:
     - master
     - robot2.0
@@ -149,7 +144,7 @@
     - cp ~/.ssh/application_framework/live_key.pub ~/.ssh/id_rsa.pub
   stage: deploy
   script:
-    # Deploy Heartbeat
+    # Deploy Heartbear
     - ansible-playbook -i deployment/hosts/nti-cork01.yml deployment/playbook.yml --extra-vars="deployment_host=nti-cork01"
     # Deploy workers
     - ansible-playbook -i deployment/hosts/nti-cork01.yml deployment/worker-playbook.yml --extra-vars="deployment_host=nti-cork01-worker0"
@@ -157,40 +152,6 @@
     - stable
 
 
-<<<<<<< HEAD
-#build_netsoc-cork01:
-#  stage: build
-#  tags:
-#  - docker-build
-#  script:
-#  - docker build -f deployment/dockerfiles/netsoc-cork01.Dockerfile -t gitlab.cloudcix.com:5005/cloudcix/robot/netsoc-cork01:latest --no-cache .
-#  - docker push gitlab.cloudcix.com:5005/cloudcix/robot/netsoc-cork01:latest
-#  only:
-#  - stable
-#
-#deploy_netsoc-cork01:
-#  image: gitlab.cloudcix.com:5005/cloudcix/deployment/image
-#  before_script:
-#    - cp ~/.ssh/application_framework/live_key ~/.ssh/id_rsa
-#    - cp ~/.ssh/application_framework/live_key.pub ~/.ssh/id_rsa.pub
-#  stage: deploy
-#  script:
-#    # Deploy Heartbeat
-#    - ansible-playbook -i deployment/hosts/netsoc-cork01.yml deployment/playbook.yml --extra-vars="deployment_host=netsoc-cork01"
-#    # Deploy workers
-#    - ansible-playbook -i deployment/hosts/netsoc-cork01.yml deployment/worker-playbook.yml --extra-vars="deployment_host=netsoc-cork01-worker0"
-#  only:
-#    - stable
-
-
-build_vodafone-cork01:
-  stage: build
-  tags:
-  - docker-build
-  script:
-  - docker build -f deployment/dockerfiles/vodafone-cork01.Dockerfile -t gitlab.cloudcix.com:5005/cloudcix/robot/vodafone-cork01:latest --no-cache .
-  - docker push gitlab.cloudcix.com:5005/cloudcix/robot/vodafone-cork01:latest
-=======
 netsoc-cork01_image:
   stage: docker
   tags:
@@ -198,34 +159,24 @@
   script:
   - docker build -f deployment/docker/stable/netsoc-cork01.Dockerfile -t gitlab.cloudcix.com:5005/cloudcix/robot/netsoc-cork01 --no-cache .
   - docker push gitlab.cloudcix.com:5005/cloudcix/robot/netsoc-cork01
->>>>>>> e0223bda
-  only:
-  - stable
-
-deploy_vodafone-cork01:
-  image: gitlab.cloudcix.com:5005/cloudcix/deployment/image
-  before_script:
-    - cp ~/.ssh/application_framework/live_key ~/.ssh/id_rsa
-    - cp ~/.ssh/application_framework/live_key.pub ~/.ssh/id_rsa.pub
-  stage: deploy
-  script:
-    # Deploy Heartbeat
-    - ansible-playbook -i deployment/hosts/vodafone-cork01.yml deployment/playbook.yml --extra-vars="deployment_host=vodafone-cork01"
-    # Deploy workers
-    - ansible-playbook -i deployment/hosts/vodafone-cork01.yml deployment/worker-playbook.yml --extra-vars="deployment_host=vodafone-cork01-worker0"
-  only:
-    - stable
-
-
-<<<<<<< HEAD
-build_vmotion-cork01:
-  stage: build
-  tags:
-  - docker-build
-  script:
-  - docker build -f deployment/dockerfiles/vmotion-cork01.Dockerfile -t gitlab.cloudcix.com:5005/cloudcix/robot/vmotion-cork01:latest --no-cache .
-  - docker push gitlab.cloudcix.com:5005/cloudcix/robot/vmotion-cork01:latest
-=======
+  only:
+  - stable
+
+deploy_netsoc-cork01:
+  image: gitlab.cloudcix.com:5005/cloudcix/deployment/image
+  before_script:
+    - cp ~/.ssh/application_framework/live_key ~/.ssh/id_rsa
+    - cp ~/.ssh/application_framework/live_key.pub ~/.ssh/id_rsa.pub
+  stage: deploy
+  script:
+    # Deploy Heartbear
+    - ansible-playbook -i deployment/hosts/netsoc-cork01.yml deployment/playbook.yml --extra-vars="deployment_host=netsoc-cork01"
+    # Deploy workers
+    - ansible-playbook -i deployment/hosts/netsoc-cork01.yml deployment/worker-playbook.yml --extra-vars="deployment_host=netsoc-cork01-worker0"
+  only:
+    - stable
+
+
 vodafone-cork01_image:
   stage: docker
   tags:
@@ -233,37 +184,24 @@
   script:
   - docker build -f deployment/docker/stable/vodafone-cork01.Dockerfile -t gitlab.cloudcix.com:5005/cloudcix/robot/vodafone-cork01 --no-cache .
   - docker push gitlab.cloudcix.com:5005/cloudcix/robot/vodafone-cork01
->>>>>>> e0223bda
-  only:
-  - stable
-
-deploy_vmotion-cork01:
-  image: gitlab.cloudcix.com:5005/cloudcix/deployment/image
-  before_script:
-    - cp ~/.ssh/application_framework/live_key ~/.ssh/id_rsa
-    - cp ~/.ssh/application_framework/live_key.pub ~/.ssh/id_rsa.pub
-  stage: deploy
-  script:
-    # Deploy Heartbeat
-    - ansible-playbook -i deployment/hosts/vmotion-cork01.yml deployment/playbook.yml --extra-vars="deployment_host=vmotion-cork01"
-    # Deploy workers
-    - ansible-playbook -i deployment/hosts/vmotion-cork01.yml deployment/worker-playbook.yml --extra-vars="deployment_host=vmotion-cork01-worker0"
-  only:
-    - stable
-
-
-<<<<<<< HEAD
-# deploy_github:
-#   image: gitlab.cloudcix.com:5005/cloudcix/deployment/image
-#   before_script:
-#     - cp ~/.ssh/application_framework/live_key ~/.ssh/id_rsa
-#     - cp ~/.ssh/application_framework/live_key.pub ~/.ssh/id_rsa.pub
-#   stage: deploy_github
-#   script:
-#     - /bin/bash deployment/github_deploy.sh
-#   only:
-#     - stable
-=======
+  only:
+  - stable
+
+deploy_vodafone-cork01:
+  image: gitlab.cloudcix.com:5005/cloudcix/deployment/image
+  before_script:
+    - cp ~/.ssh/application_framework/live_key ~/.ssh/id_rsa
+    - cp ~/.ssh/application_framework/live_key.pub ~/.ssh/id_rsa.pub
+  stage: deploy
+  script:
+    # Deploy Heartbear
+    - ansible-playbook -i deployment/hosts/vodafone-cork01.yml deployment/playbook.yml --extra-vars="deployment_host=vodafone-cork01"
+    # Deploy workers
+    - ansible-playbook -i deployment/hosts/vodafone-cork01.yml deployment/worker-playbook.yml --extra-vars="deployment_host=vodafone-cork01-worker0"
+  only:
+    - stable
+
+
 ###############################################################################
 #                         Github and Dockerhub Deploy                         #
 ###############################################################################
@@ -287,5 +225,4 @@
   when: manual
   only:
     - robot2.0
-    - stable
->>>>>>> e0223bda
+    - stable