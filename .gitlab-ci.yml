stages:
    - lint
    - deploy

lint:
    image: python:latest
    stage: lint
    before_script:
        - pip3 install flake8
    script: 
<<<<<<< HEAD
        - flake8 --exclude fabfile.py,__init__.py --ignore E402
=======
        - flake8 --exclude fabfile.py --ignore E402,E722
>>>>>>> ea5b02ad

deploy_staging:
    image: gitlab.cloudcix.com:5005/cloudcix/deployment/image
    before_script:
        - cp ~/.ssh/application_framework/stage_key ~/.ssh/id_rsa
        - cp ~/.ssh/application_framework/stage_key.pub ~/.ssh/id_rsa.pub
    environment: staging
    stage: deploy
    script:
        - ansible-playbook -v -i deployment/hosts deployment/deploy_stage.yml
    only: ["master"]<|MERGE_RESOLUTION|>--- conflicted
+++ resolved
@@ -7,12 +7,8 @@
     stage: lint
     before_script:
         - pip3 install flake8
-    script: 
-<<<<<<< HEAD
-        - flake8 --exclude fabfile.py,__init__.py --ignore E402
-=======
-        - flake8 --exclude fabfile.py --ignore E402,E722
->>>>>>> ea5b02ad
+    script:
+        - flake8 --exclude fabfile.py,__init__.py --ignore E402,E722
 
 deploy_staging:
     image: gitlab.cloudcix.com:5005/cloudcix/deployment/image
