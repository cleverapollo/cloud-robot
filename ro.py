######################################################
#                                                    #
#  ro.py is a central location for useful functions  #
#                                                    #
######################################################

# python
import random
import string

from typing import Optional, Tuple

# libs
from cloudcix import api

# locals
import utils

TOKEN_WRAPPER = utils.Token()


def service_entity_create(
        service: str, entity: str, data: dict) -> Optional[dict]:
    """
    Generalised method for creation of an entity
    :param service: The api service the entity belongs to
    :param entity: The entity to create an instance of
    :param data: The data to be used to create the entity instance
    :return: A dict containing the newly created instance's data, or None if
             nothing was created
    """
    logger = utils.get_logger_for_name('ro.service_entity_create')
    logger.info(
        f'Attempting to create an instance of {service}.{entity} with the '
        f'following data: {data}'
    )
    entity_create = None
    service_to_call = getattr(api, service)
    # service_to_call = api.IAAS  (e.g service = 'iaas')
    entity_to_call = getattr(service_to_call, entity)
    # entity_to_call = api.IAAS.image (e.g entity = 'image')
    response = entity_to_call.create(token=TOKEN_WRAPPER.token, data=data)
    if response.status_code == 201:
        entity_create = response.json()['content']
        logger.info(
            f'Successfully created an instance of {service}.{entity} with '
            f'the following data: {data}'
        )
    else:
        logger.error(
            f'HTTP Error {response.status_code} occurred while trying to '
            f'create an instance of {service}.{entity} with the following '
            f'data: {data}.\nResponse from API: {response.content.decode()}'
        )
    return entity_create


def service_entity_list(
        service: str, entity: str, params: dict, **kwargs) -> list:
    """
    Retrieves a list of instances of a given entity in a service, which can
    be filtered
    :param service: The api service the entity belongs to
    :param entity: The entity type to list instances of
    :param params: Search parameters to be passed to the list call
    :param kwargs: Any extra kwargs to pass to the call
    :return: A list of instances of service.entity
    """
    logger = utils.get_logger_for_name('ro.service_entity_list')
    logger.info(
        f'Attempting to retrieve a list of {service}.{entity} records '
        f'with the following params : {params}'
    )
    service_to_call = getattr(api, service)
    # service_to_call = api.IAAS  (e.g service = 'iaas')
    entity_to_call = getattr(service_to_call, entity)
    # entity_to_call = api.IAAS.image (e.g entity = 'image')
    response = entity_to_call.list(
        token=TOKEN_WRAPPER.token,
        params=params,
        **kwargs
    )
    if response.status_code != 200:
        logger.error(
            f'HTTP Error {response.status_code} occurred while trying to '
            f'list instances of {service}.{entity} with the following params'
            f': {params}.\nResponse from API: {response.content.decode()}'
        )
        return []
    records_found = response.json()['_metadata']['totalRecords']
    plural = records_found != 1
    logger.info(
        f'Found {records_found} instance{"s" if plural else ""} of '
        f'{service}.{entity} with the following params : {params}'
    )
    return response.json()['content']


def service_entity_update(
        service: str, entity: str, pk: int, data: dict) -> bool:
    """
    Update an instance of service.entity with the specified pk using the
    supplied data
    :param service: The api service the entity belongs to
    :param entity: The entity type to update
    :param pk: The id of the entity to update
    :param data: The data to use for updating the instance
    :return: Flag stating whether or not the update was successful
    """
    logger = utils.get_logger_for_name('ro.service_entity_update')
    logger.info(
        f'Attempting to update the {service}.{entity} instance #{pk} '
        f'with the following data : {data}'
    )
    service_to_call = getattr(api, service)
    # service_to_call = api.IAAS  (e.g service = 'iaas')
    entity_to_call = getattr(service_to_call, entity)
    # entity_to_call = api.IAAS.image (e.g entity = 'image')
    response = entity_to_call.partial_update(
        pk=pk,
        token=TOKEN_WRAPPER.token,
        data=data
    )
    # Checking just updation no return of data so 204 No content
    if response.status_code == 204:
        logger.info(
            f'Successfully updated {service}.{entity} instance #{pk} '
            f'with the following data : {data}'
        )
        return True
    else:
        logger.error(
            f'HTTP Error {response.status_code} returned when attempting to '
            f'update {service}.{entity} instance #{pk}\nResponse from API: '
            f'{response.content.decode()}'
        )
        return False


def service_entity_read(
        service: str, entity: str, pk: int) -> Optional[dict]:
    """
    Read an instance of service.entity with the specified pk and return it,
    using params to filter if necessary
    :param service: The api service the entity belongs to
    :param entity: The entity type to read
    :param pk: The id of the entity to read
    :return: A dict containing the data of the read instance, or None if an
             error occurs
    """
    logger = utils.get_logger_for_name('ro.service_entity_read')
    logger.info(f'Attempting to read the {service}.{entity} instance #{pk}')
    service_to_call = getattr(api, service)
    # service_to_call = api.IAAS  (e.g service = 'iaas')
    entity_to_call = getattr(service_to_call, entity)
    # entity_to_call = api.IAAS.image (e.g entity = 'image')
    response = entity_to_call.read(pk=pk, token=TOKEN_WRAPPER.token)
    if response.status_code == 200:
        logger.info(f'Successfully read {service}.{entity} instance #{pk}')
        return response.json()['content']
    else:
        logger.error(
            f'HTTP Error {response.status_code} returned when attempting to '
            f'read {service}.{entity} instance #{pk}\nResponse from API: '
            f'{response.content.decode()}'
        )
        return None


def get_idrac_details(location: str) -> Optional[Tuple[str, str]]:
    """
    Generate the ip address and password of the iDRAC interface of an asset,
    given its location
    :param location: string stating the location of the asset in CIX style
                     (eg "CIX1AGU12")
    :return: A tuple containing the ip_address and password for the interface,
             or None if an error occurs with the API
    """
    logger = utils.get_logger_for_name('ro.get_idrac_details')
    logger.info(f'Attempting to generate iDRAC info for location {location}')
    location = location.replace(' ', '')  # Remove white spaces
    # Find the ipaddress
    if location[:5] == 'CIX1A':
        ip = '10.253'
    elif location[:5] == 'CIX1B':
        ip = '10.252'
    elif location[:5] == 'CIX1C':
        ip = '10.251'
    else:
        # Undefined location, return error
        logger.error(
            f'Location {location} did not contain one of the valid room '
            f'identifiers (CIX1A, CIX1B, CIX1C)'
        )
        return

    if location[5] in ['A', 'G', 'M']:
        base = 0
    elif location[5] in ['B', 'H', 'N']:
        base = 20
    elif location[5] in ['C', 'I', 'O']:
        base = 40
    elif location[5] in ['D', 'J', 'P']:
        base = 60
    elif location[5] in ['E', 'K', 'Q']:
        base = 80
    elif location[5] in ['F', 'L', 'R']:
        base = 80
    else:
        logger.error(
            f'Location {location} did not contain one of the valid rack '
            f'identifiers (A-R)'
        )
        return
    rack = location.split(location[:5])[-1]
    ip += '.' + str(base + int(rack[1: 3]))
    ip += '.' + rack[rack.index('U') + 1:]

    # Get the password
<<<<<<< HEAD
    response = api.IAAS.location_hasher.create(
        token=TOKEN_WRAPPER.token,
        data={'location': location}
    )
=======
    response = api.IAAS.location_hasher.create(token=TOKEN_WRAPPER.token,
                                               data={'location': location})
>>>>>>> d3d4f7dd
    if response.status_code in [200, 201]:
        password = response.json()['content']['hexadecimal']
        logger.info(
            f'Successfully generated iDRAC details for location {location}'
        )
    else:
        logger.error(
            f'Error generating host password for location {location}\n'
            f'Response from location_hasher API: {response.content.decode()}'
        )
        return
    return ip, password


def ip_validator(
        address_range: str = '', ip_address: str = '') -> Optional[dict]:
    """
    This method acts as a wrapper around the api.IAAS.ip_validator endpoint.
    This endpoint validates one or more address ranges and ip addresses,
    which are passed in the form of a string where multiple addresses are
    comma separated
    :param address_range: optional string containing one or more addressRanges
    :param ip_address: optional string containing one or more ipAddresses
    :return: The response from the ip_validator API or None if an error occurs
    """
    logger = utils.get_logger_for_name('ro.ip_validations')
    logger.info(
        'Attempting to validate the following information: addressRanges:'
        f' {address_range}, ipAddresses: {ip_address}'
    )
    params = dict()
    if address_range:
        params['addressRanges'] = address_range
    if ip_address:
        params['ipAddresses'] = ip_address
    # Send a request to the API to validate the ipAddresses and addressRanges
    response = api.IAAS.ip_validator.list(
        token=TOKEN_WRAPPER.token,
        params=params
    )
    if response.status_code == 200:
        logger.info(
            'Obtained a successful response from the API for the following '
            f'information: addressRanges: {address_range}, ipAddresses: '
            f'{ip_address}'
        )
        return response.json()['content']
    else:
        logger.error(
            f'HTTP ERROR {response.status_code} received when attempting to'
            f' validate the following information: addressRanges: '
            f'{address_range}, ipAddresses: {ip_address}'
        )


def password_generator(
        size: int = 8, chars: Optional[str] = None) -> str:
    """
    Returns a string of random characters, useful in generating temporary
    passwords for automated password resets.

    :param size: default=8; override to provide smaller/larger passwords
    :param chars: default=A-Za-z0-9; override to provide more/less diversity
    :return: A password of length 'size' generated randomly from 'chars'
    """
    if chars is None:
        chars = string.ascii_letters + string.digits
    return ''.join(random.choice(chars) for _ in range(size))<|MERGE_RESOLUTION|>--- conflicted
+++ resolved
@@ -217,15 +217,10 @@
     ip += '.' + rack[rack.index('U') + 1:]
 
     # Get the password
-<<<<<<< HEAD
     response = api.IAAS.location_hasher.create(
         token=TOKEN_WRAPPER.token,
         data={'location': location}
     )
-=======
-    response = api.IAAS.location_hasher.create(token=TOKEN_WRAPPER.token,
-                                               data={'location': location})
->>>>>>> d3d4f7dd
     if response.status_code in [200, 201]:
         password = response.json()['content']['hexadecimal']
         logger.info(
