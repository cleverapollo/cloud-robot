all:
  vars:
    ansible_python_interpreter: /usr/bin/python3
  children:
<<<<<<< HEAD
    alpha:
      hosts:
        alpha-worker0:
          ansible_host: "2a02:2078:3::3"
      vars:
        env: alpha
        ansible_become_pass: J1t3nd3r1sKw3l
    cork01:
      hosts:
        cork01-worker0:
          ansible_host: "2a02:2078:4::3"
          env: cork01
          ansible_become_pass: C1xacc355
    nti-cork01:
      hosts:
        nti-cork01-worker0:
          ansible_host: "2a02:2078:8::3"
          env: nti-cork01
          ansible_become_pass: C1xacc355
=======
    staging:
      children:
        alpha:
          hosts:
            alpha-worker0:
              ansible_host: "2a02:2078:3::3"
          vars:
            env: alpha
            ansible_become_pass: J1t3nd3r1sKw3l
    production:
      children:
        cork01:
          hosts:
            cork01-worker0:
              ansible_host: "2a02:2078:4::3"
              env: cork01
              ansible_become_pass: C1xacc355
        nti-cork01:
          hosts:
            nti-cork01-worker0:
              ansible_host: "2a02:2078:8::3"
              env: nti-cork01
              ansible_become_pass: C1xacc355
>>>>>>> 8313ccac
<|MERGE_RESOLUTION|>--- conflicted
+++ resolved
@@ -2,27 +2,6 @@
   vars:
     ansible_python_interpreter: /usr/bin/python3
   children:
-<<<<<<< HEAD
-    alpha:
-      hosts:
-        alpha-worker0:
-          ansible_host: "2a02:2078:3::3"
-      vars:
-        env: alpha
-        ansible_become_pass: J1t3nd3r1sKw3l
-    cork01:
-      hosts:
-        cork01-worker0:
-          ansible_host: "2a02:2078:4::3"
-          env: cork01
-          ansible_become_pass: C1xacc355
-    nti-cork01:
-      hosts:
-        nti-cork01-worker0:
-          ansible_host: "2a02:2078:8::3"
-          env: nti-cork01
-          ansible_become_pass: C1xacc355
-=======
     staging:
       children:
         alpha:
@@ -45,5 +24,4 @@
             nti-cork01-worker0:
               ansible_host: "2a02:2078:8::3"
               env: nti-cork01
-              ansible_become_pass: C1xacc355
->>>>>>> 8313ccac
+              ansible_become_pass: C1xacc355