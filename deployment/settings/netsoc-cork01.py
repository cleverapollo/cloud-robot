# CloudCIX NetSOC Cork01 Robot Settings
import os

__all__ = [
    'CELERY_HOST',
    'CLOUDCIX_API_KEY',
    'CLOUDCIX_API_PASSWORD',
    'CLOUDCIX_API_URL',
    'CLOUDCIX_API_USERNAME',
    'CLOUDCIX_API_VERSION',
    'CLOUDCIX_API_V2_URL',
    'COMPUTE_UI_URL',
    'EMAIL_HOST_USER',
    'EMAIL_HOST_PASSWORD',
    'EMAIL_HOST',
    'EMAIL_PORT',
    'EMAIL_REPLY_TO',
    'EMAIL_USERNAME',
    'FREENAS_URL',
    'HYPERV_HOST_NETWORK_DRIVE_PATH',
    'HYPERV_ROBOT_NETWORK_DRIVE_PATH',
    'IN_PRODUCTION',
    'INFLUX_DATABASE',
    'INFLUX_PORT',
    'INFLUX_URL',
    'KVM_HOST_NETWORK_DRIVE_PATH',
    'KVM_ROBOT_NETWORK_DRIVE_PATH',
    'LOGSTASH_URL',
    'NETWORK_PASSWORD',
    'OS_TEMPLATE_MAP',
    'REGION_NAME',
    'ROBOT_ENV',
    'SEND_TO_FAIL',
    'SUBJECT_PROJECT_FAIL',
    'SUBJECT_VM_FAIL',
    'SUBJECT_VM_SCHEDULE_DELETE',
    'SUBJECT_VM_SUCCESS',
    'SUBJECT_VPN_SUCCESS',
    'SUBJECT_VRF_FAIL',
    'VRFS_ENABLED',
]

"""
Robot Settings
"""
# Celery host, IP of the machine where the MQ is running
CELERY_HOST = '2a02:2078:9::3'

# Flag stating whether a region is in production or not
IN_PRODUCTION = True

# Password for connecting to routers and servers
NETWORK_PASSWORD = 'C1xacc355'

# Flag to state whether VRFs are enabled or not
VRFS_ENABLED = True

"""
CloudCIX API Settings
"""
# CloudCIX Member API Key
CLOUDCIX_API_KEY = '3bc7cc2bddb34d78b31f1223d0a7408e'

# CloudCIX Login password
CLOUDCIX_API_PASSWORD = 'N3t50c#1'

# URL of the API
CLOUDCIX_API_URL = 'https://api.cloudcix.com/'

# CLoudcIX Login username
CLOUDCIX_API_USERNAME = 'robot@netsoc-cork01.cloudcix.com'

# API V2
CLOUDCIX_API_VERSION = 2

# URL for CloudCIX API Version 2
CLOUDCIX_API_V2_URL = CLOUDCIX_API_URL

"""
Email settings
"""
# Compute UI URL - Required in Email Templates
COMPUTE_UI_URL = 'https://saas.cloudcix.com/compute/'

# Login Email Address
EMAIL_HOST_USER = 'notification@cloudcix.net'

# Login Password for EMAIL_HOST_USER
EMAIL_HOST_PASSWORD = 'C1xacc355'

# URL of Email Host
EMAIL_HOST = 'mail.cloudcix.net'

EMAIL_PORT = 25

# Reply-To Email Address
EMAIL_REPLY_TO = 'CloudCIX <no-reply@cloudcix.net>'

# Region's email id
EMAIL_USERNAME = 'Netsoc Cork01 <netsoc-cork01@cloudcix.net>'

# Email to send build fail emails to
SEND_TO_FAIL = 'developers@cloudcix.com'

# Subject for Project build fail Emails
SUBJECT_PROJECT_FAIL = '[CloudCIX] VM Failure Occurred!'

# Subject for VM build fail Emails
SUBJECT_VM_FAIL = '[CloudCIX] Your VM  has failed to build.'

# Subject for VM scheduled to be deleted
SUBJECT_VM_SCHEDULE_DELETE = '[CloudCIX] Your VM has been scheduled for deletion!'

# Subject for VM build success Emails
SUBJECT_VM_SUCCESS = '[CloudCIX] Your VM has been built successfully!'

# Subject for VPN tunnel build success Emails
SUBJECT_VPN_SUCCESS = '[CloudCIX] Your VPN Tunnel has been built successfully!'

# Subject for VRF build fail Emails
SUBJECT_VRF_FAIL = '[CloudCIX] VRF Failure Occurred!'

"""
Logging Settings
"""
# Hostname of logstash for centralised logging
LOGSTASH_URL = 'logstash.cloudcix.com'

# Name of region (used to tag data sent to influx)
REGION_NAME = 'netsoc-cork01'

# Env (used in log messages and other things)
ROBOT_ENV = os.environ.get('ROBOT_ENV', 'dev')

"""
 Real Time Monitoring Settings
 """
# Database in influx to send to
INFLUX_DATABASE = 'robot'

# Port of influx endpoint
INFLUX_PORT = 443

# Hostname of influx endpoint
INFLUX_URL = 'influx.cloudcix.com'

"""
Configuration settings
"""
# KVM path
KVM_ROBOT_NETWORK_DRIVE_PATH = '/mnt/images/KVM'
KVM_HOST_NETWORK_DRIVE_PATH = '/var/lib/libvirt/ISOs/KVM'

# HyperV path
HYPERV_ROBOT_NETWORK_DRIVE_PATH = '/mnt/images/HyperV'
HYPERV_HOST_NETWORK_DRIVE_PATH = '/var/lib/libvirt/ISOs/HyperV'
<<<<<<< HEAD
# Nas drive mount url
NETWORK_DRIVE_URL = f'\\\\{REGION_NAME}-robothost.cloudcix.com\\var\\lib\\libvirt\\robot-drive'
=======

# FreeNas mount url
FREENAS_URL = f'\\\\{REGION_NAME}-robothost.cloudcix.com\\var\\lib\\libvirt\\robot-drive'

# Images dict
OS_TEMPLATE_MAP = {
    'Linux': {
        6: 'ubuntu',
        7: 'ubuntu',
        8: 'ubuntu',
        9: 'ubuntu',
        10: 'centos',
        11: 'centos',
        12: 'ubuntu',
    },
    'Windows': {
        2: '2012',
        3: '2016',
        13: '2019',
    },
    'Phantom': {
        14: 'phantom',
    },
}
>>>>>>> c6b6d6e2
<|MERGE_RESOLUTION|>--- conflicted
+++ resolved
@@ -16,18 +16,20 @@
     'EMAIL_PORT',
     'EMAIL_REPLY_TO',
     'EMAIL_USERNAME',
-    'FREENAS_URL',
     'HYPERV_HOST_NETWORK_DRIVE_PATH',
     'HYPERV_ROBOT_NETWORK_DRIVE_PATH',
+    'HYPERV_VMS_PATH',
     'IN_PRODUCTION',
     'INFLUX_DATABASE',
     'INFLUX_PORT',
     'INFLUX_URL',
     'KVM_HOST_NETWORK_DRIVE_PATH',
     'KVM_ROBOT_NETWORK_DRIVE_PATH',
+    'KVM_VMS_PATH',
     'LOGSTASH_URL',
+    'NETWORK_DRIVE_URL',
     'NETWORK_PASSWORD',
-    'OS_TEMPLATE_MAP',
+    'NOT_FOUND_STATUS_CODE',
     'REGION_NAME',
     'ROBOT_ENV',
     'SEND_TO_FAIL',
@@ -36,8 +38,10 @@
     'SUBJECT_VM_SCHEDULE_DELETE',
     'SUBJECT_VM_SUCCESS',
     'SUBJECT_VPN_SUCCESS',
-    'SUBJECT_VRF_FAIL',
-    'VRFS_ENABLED',
+    'SUBJECT_VR_FAIL',
+    'SUCCESS_STATUS_CODE',
+    'UPDATE_STATUS_CODE',
+    'VRS_ENABLED',
 ]
 
 """
@@ -52,8 +56,8 @@
 # Password for connecting to routers and servers
 NETWORK_PASSWORD = 'C1xacc355'
 
-# Flag to state whether VRFs are enabled or not
-VRFS_ENABLED = True
+# Flag to state whether VRs are enabled or not
+VRS_ENABLED = True
 
 """
 CloudCIX API Settings
@@ -117,8 +121,8 @@
 # Subject for VPN tunnel build success Emails
 SUBJECT_VPN_SUCCESS = '[CloudCIX] Your VPN Tunnel has been built successfully!'
 
-# Subject for VRF build fail Emails
-SUBJECT_VRF_FAIL = '[CloudCIX] VRF Failure Occurred!'
+# Subject for VR build fail Emails
+SUBJECT_VR_FAIL = '[CloudCIX] VR Failure Occurred!'
 
 """
 Logging Settings
@@ -150,36 +154,16 @@
 # KVM path
 KVM_ROBOT_NETWORK_DRIVE_PATH = '/mnt/images/KVM'
 KVM_HOST_NETWORK_DRIVE_PATH = '/var/lib/libvirt/ISOs/KVM'
-
+# KVM vms path
+KVM_VMS_PATH = '/var/lib/libvirt/images/'
 # HyperV path
 HYPERV_ROBOT_NETWORK_DRIVE_PATH = '/mnt/images/HyperV'
 HYPERV_HOST_NETWORK_DRIVE_PATH = '/var/lib/libvirt/ISOs/HyperV'
-<<<<<<< HEAD
+# HyperV vms path
+HYPERV_VMS_PATH = 'D:\HyperV\\'
 # Nas drive mount url
 NETWORK_DRIVE_URL = f'\\\\{REGION_NAME}-robothost.cloudcix.com\\var\\lib\\libvirt\\robot-drive'
-=======
-
-# FreeNas mount url
-FREENAS_URL = f'\\\\{REGION_NAME}-robothost.cloudcix.com\\var\\lib\\libvirt\\robot-drive'
-
-# Images dict
-OS_TEMPLATE_MAP = {
-    'Linux': {
-        6: 'ubuntu',
-        7: 'ubuntu',
-        8: 'ubuntu',
-        9: 'ubuntu',
-        10: 'centos',
-        11: 'centos',
-        12: 'ubuntu',
-    },
-    'Windows': {
-        2: '2012',
-        3: '2016',
-        13: '2019',
-    },
-    'Phantom': {
-        14: 'phantom',
-    },
-}
->>>>>>> c6b6d6e2
+# Api response code
+NOT_FOUND_STATUS_CODE = 404
+SUCCESS_STATUS_CODE = 200
+UPDATE_STATUS_CODE = 204