--- conflicted
+++ resolved
@@ -118,14 +118,9 @@
             f'Virtual Router #{vm_vr["id"]} is not yet built, postponing build of VM #{vm_id}. '
             f'Virtual Router is currently in state {vm_vr["state"]}',
         )
-<<<<<<< HEAD
-
-        # since vrf is not ready yet so wait for 10 sec and try again.
-=======
         # Return without changing the state
         span.set_tag('return_reason', 'vr_not_ready')
         # since virtual_router is not ready yet so wait for 10 sec and try again.
->>>>>>> e0223bda
         build_vm.s(vm_id).apply_async(eta=datetime.now() + timedelta(seconds=10))
         return
 
@@ -226,10 +221,6 @@
         metrics.vm_build_success(total_time.seconds)
     else:
         logger.error(f'Failed to build VM #{vm_id}')
-<<<<<<< HEAD
-        vm.pop('admin_password')
-=======
         vm.pop('admin_password', None)
         vm.pop('server_data')
->>>>>>> e0223bda
         _unresource(vm, span)