"""
Celery main runner
"""
# stdlib
import atexit
import logging
import time
# lib
import opentracing
from celery import Celery
from celery.schedules import crontab
from celery.signals import task_failure, task_prerun, task_postrun
from jaeger_client import Config
# local
import metrics
import settings
import utils

__all__ = [
    'app',
]

# Jaeger opentracing.tracer config
tracer_config = Config(
    config={
        'logging': True,
        'sampler': {
            'type': 'const',
            'param': 1,
        },
    },
    service_name=f'robot_{settings.REGION_NAME}',
    validate=True,
)


app = Celery(
    'robot',
    broker=f'amqp://[{settings.CELERY_HOST}]:5672',
    include=['tasks'],
)
# Optional config
app.conf.timezone = 'Europe/Dublin'
# Route heartbeat tasks to a different queue than the other tasks
app.conf.task_routes = {
    # Send heartbeat tasks to their own queue
    'tasks.mainloop': {'queue': 'heartbeat'},
    'tasks.scrub': {'queue': 'heartbeat'},
<<<<<<< HEAD
    # Also send VRF tasks to a separate queue vrf
    'tasks.vrf.*': {'queue': 'vrf'},
=======
    # Also send virtual router tasks to a separate queue
    'tasks.virtual_router.*': {'queue': 'virtual_router'},
>>>>>>> e0223bda
    # All other tasks will be sent to the default queue named 'celery'
}

# Add cron based jobs
app.conf.beat_schedule = {
    'scrub-at-midnight': {
        'task': 'tasks.scrub',
        'schedule': crontab(minute=0, hour=0),  # daily at midnight, like Jerry asked
    },
    'mainloop': {
        'task': 'tasks.mainloop',
        'schedule': crontab(),  # every minute
    },
}


# Ensure the loggers are set up before each task is run
@task_prerun.connect
def setup_logger_and_tracer(*args, **kwargs):
    """
    Set up the logger before each task is run, in the hopes that it will fix our logging issue.
    Also ensure that the opentracing.tracer is setup for this environment
    """
    if not settings.LOGSTASH_ENABLE:
        logging.disable(logging.CRITICAL)
        return
    # Ensure the root logger is set up
    utils.setup_root_logger()
    # Also check to ensure we have a opentracing.tracer initialized in the forked process
    if not opentracing.is_tracer_registered:
        tracer_config.initialize_tracer()
        atexit.register(opentracing.tracer.close)


# Sleep after each task to try and flush spans
@task_postrun.connect
def sleep_to_flush_spans(*args, **kwargs):
    """
    Flush spans by passing to IO loop, just to be safe
    """
    if settings.LOGSTASH_ENABLE:
        time.sleep(5)


# Catch all uncaught errors
@task_failure.connect
def catch_uncaught_errors(task_id: str, exception: Exception, *args, **kwargs):
    logging.getLogger('robot.celery_app').error(
        'Uncaught error occurred in a task.',
        exc_info=exception,
    )


# Run the app if this is the main script
if __name__ == '__main__':
    if settings.ROBOT_ENV != 'dev':
        metrics.current_commit()
    app.start()<|MERGE_RESOLUTION|>--- conflicted
+++ resolved
@@ -43,16 +43,9 @@
 app.conf.timezone = 'Europe/Dublin'
 # Route heartbeat tasks to a different queue than the other tasks
 app.conf.task_routes = {
-    # Send heartbeat tasks to their own queue
-    'tasks.mainloop': {'queue': 'heartbeat'},
     'tasks.scrub': {'queue': 'heartbeat'},
-<<<<<<< HEAD
-    # Also send VRF tasks to a separate queue vrf
-    'tasks.vrf.*': {'queue': 'vrf'},
-=======
     # Also send virtual router tasks to a separate queue
     'tasks.virtual_router.*': {'queue': 'virtual_router'},
->>>>>>> e0223bda
     # All other tasks will be sent to the default queue named 'celery'
 }
 
@@ -61,10 +54,6 @@
     'scrub-at-midnight': {
         'task': 'tasks.scrub',
         'schedule': crontab(minute=0, hour=0),  # daily at midnight, like Jerry asked
-    },
-    'mainloop': {
-        'task': 'tasks.mainloop',
-        'schedule': crontab(),  # every minute
     },
 }
 
@@ -106,7 +95,6 @@
     )
 
 
-# Run the app if this is the main script
 if __name__ == '__main__':
     if settings.ROBOT_ENV != 'dev':
         metrics.current_commit()
