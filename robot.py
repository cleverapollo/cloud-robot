# python
import os
os.environ.setdefault('CLOUDCIX_SETTINGS_MODULE', 'settings')
import subprocess
import sys
import time

# lib
from inotify_simple import INotify, flags

# local
<<<<<<< HEAD
import metrics
import state
=======
import dispatcher
import ro
import settings
>>>>>>> 472dd4be
import utils


robot_logger = utils.get_logger_for_name('robot.mainloop')


def watch_directory() -> INotify:
    """
    Watches the robot directory for changes.
    If a change is deteced, spawn a new Robot instance and kill this one
    :returns: An Inotify instance that can be used to tell if the directory
              has changed
    """
    inotify = INotify()
    # Create flags for the usual things a deployment will change
    watch_flags = flags.CREATE | flags.DELETE | flags.MODIFY
    inotify.add_watch('.', watch_flags)
    return inotify


def mainloop(watcher: INotify):
    """
    The main loop of the Robot program
    """
    last = time.time()
    while True:
        metrics.heartbeat()
        # First check to see if there have been any events
        if watcher.read(timeout=1000):
            robot_logger.info('Update detected. Spawning New Robot.')
            # Wait until all the deployment is finished
            time.sleep(10)
            # Spawn a new robot process in the background
            subprocess.Popen(['python3', 'robot.py'])
            # Wait a couple of seconds for the new robot to take over
            time.sleep(2)
            # Exit this process gracefully
            sys.exit(0)
        # Now handle the loop events
<<<<<<< HEAD
        id_vrf = state.vrf(1)
        if id_vrf is not None:
            robot_logger.info(f'Building VRF with ID %i.' % id_vrf)
            # TODO: Build the VRF
=======
        # #################  VRF BUILD ######################################
        vrfs = ro.service_entity_list('iaas', 'vrf', params={'state': 1})
        if len(vrfs) > 0:
            for vrf in vrfs:
                robot_logger.info(f'Building VRF with ID {vrf["idVRF"]}.')
                dispatcher.dispatch_vrf(vrf, settings.NETWORK_PASSWORD)
>>>>>>> 472dd4be
        else:
            robot_logger.info('No VRFs in "Requested" state.')
        # ######################## VM BUILD  ################################
        vms = ro.service_entity_list('iaas', 'vm', params={'state': 1})
        if len(vms) > 0:
            for vm in vms:
                robot_logger.info(f'Building VM with ID {vm["idVM"]}')
                dispatcher.dispatch_vm(vm, settings.NETWORK_PASSWORD)
        else:
            robot_logger.info('No VMs in "Requested" state.')

        while last > time.time() - 20:
            time.sleep(1)
        last = time.time()


if __name__ == '__main__':
    # When the script is run as the main
    robot_logger.info(
        'Robot starting. Current Commit >> %s' % utils.get_current_git_sha())
    try:
        mainloop(watch_directory())
    except Exception:
        robot_logger.exception(
            'Exception thrown in robot. Exiting.'
        )
        metrics.robot_down()
        sys.exit(1)<|MERGE_RESOLUTION|>--- conflicted
+++ resolved
@@ -9,14 +9,10 @@
 from inotify_simple import INotify, flags
 
 # local
-<<<<<<< HEAD
+import dispatcher
 import metrics
-import state
-=======
-import dispatcher
 import ro
 import settings
->>>>>>> 472dd4be
 import utils
 
 
@@ -56,19 +52,12 @@
             # Exit this process gracefully
             sys.exit(0)
         # Now handle the loop events
-<<<<<<< HEAD
-        id_vrf = state.vrf(1)
-        if id_vrf is not None:
-            robot_logger.info(f'Building VRF with ID %i.' % id_vrf)
-            # TODO: Build the VRF
-=======
         # #################  VRF BUILD ######################################
         vrfs = ro.service_entity_list('iaas', 'vrf', params={'state': 1})
         if len(vrfs) > 0:
             for vrf in vrfs:
                 robot_logger.info(f'Building VRF with ID {vrf["idVRF"]}.')
                 dispatcher.dispatch_vrf(vrf, settings.NETWORK_PASSWORD)
->>>>>>> 472dd4be
         else:
             robot_logger.info('No VRFs in "Requested" state.')
         # ######################## VM BUILD  ################################
@@ -88,12 +77,13 @@
 if __name__ == '__main__':
     # When the script is run as the main
     robot_logger.info(
-        'Robot starting. Current Commit >> %s' % utils.get_current_git_sha())
+        f'Robot starting. Current Commit >> {utils.get_current_git_sha()}'
+    )
     try:
         mainloop(watch_directory())
     except Exception:
         robot_logger.exception(
             'Exception thrown in robot. Exiting.'
         )
-        metrics.robot_down()
+        metrics.heartbeat(0)
         sys.exit(1)