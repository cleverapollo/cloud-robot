--- conflicted
+++ resolved
@@ -3,7 +3,7 @@
 """
 # stdlib
 import logging
-from typing import cast, Optional, Union
+from typing import Optional, Union
 # lib
 from cloudcix.api.iaas import IAAS
 # local
@@ -35,8 +35,16 @@
     virtual_router_dispatcher: Union[dispatchers.PhantomVirtualRouter, dispatchers.VirtualRouter]
     # instance
     __instance = None
-
-    def __init__(self):
+    # virtual routers
+    virtual_routers: list
+    # vms
+    vms: list
+
+    def __init__(
+            self,
+            virtual_routers: list,
+            vms: list,
+    ):
         # Ensure we only initialise once
         if Robot.__instance is not None:
             raise Exception('Trying to instantiate a singleton more than once!')
@@ -48,24 +56,50 @@
             self.virtual_router_dispatcher = dispatchers.VirtualRouter(settings.NETWORK_PASSWORD)
         else:
             self.virtual_router_dispatcher = dispatchers.PhantomVirtualRouter()
+        # Instantiate virtual routers
+        self.virtual_routers = virtual_routers
+        # Instantiate vms
+        self.vms = vms
         # Save the instance
         Robot.__instance = self
 
-    # Write the method that will retrieve the instance
-    @staticmethod
-    def get_instance():
-        if Robot.__instance is None:
-            Robot()
-        return cast(Robot, Robot.__instance)
-
     def __call__(self):
         """
         This is the main looping part of the robot.
         This method will loop until an exception occurs or a sigterm is received
         """
-        self.logger.info('Commencing loop.')
+        self.logger.info('Commencing robot loop.')
+
+        # sort out as per state
+        self.virtual_routers_to_build = []
+        self.virtual_routers_to_quiesce = []
+        self.virtual_routers_to_update = []
+        self.virtual_routers_to_restart = []
+        for virtual_router in self.virtual_routers:
+            if virtual_router['state'] in BUILD_FILTERS:
+                self.virtual_routers_to_build.append(virtual_router)
+            if virtual_router['state'] in QUIESCE_FILTERS:
+                self.virtual_routers_to_quiesce.append(virtual_router)
+            if virtual_router['state'] in UPDATE_FILTERS:
+                self.virtual_routers_to_update.append(virtual_router)
+            if virtual_router['state'] in RESTART_FILTERS:
+                self.virtual_routers_to_restart.append(virtual_router)
+
+        self.vms_to_build = []
+        self.vms_to_quiesce = []
+        self.vms_to_update = []
+        self.vms_to_restart = []
+        for vm in self.vms:
+            if vm['state'] in BUILD_FILTERS:
+                self.vms_to_build.append(vm)
+            if vm['state'] in QUIESCE_FILTERS:
+                self.vms_to_quiesce.append(vm)
+            if vm['state'] in UPDATE_FILTERS:
+                self.vms_to_update.append(vm)
+            if vm['state'] in RESTART_FILTERS:
+                self.vms_to_restart.append(vm)
+
         # Handle loop events in separate functions
-
         # ############################################################## #
         #                              BUILD                             #
         # ############################################################## #
@@ -99,60 +133,72 @@
 
     def _virtual_router_build(self):
         """
-        Check the API for virtual_routers to build, and asynchronously build them
-        """
-        # Retrieve the virtual_routers from the API and run loop to dispatch.
-        for virtual_router in utils.api_list(IAAS.virtual_router, BUILD_FILTERS):
+        Sends virtual_routers to build dispatcher, and asynchronously build them
+        """
+        for virtual_router in self.virtual_routers_to_build:
             self.virtual_router_dispatcher.build(virtual_router['id'])
 
     def _vm_build(self):
         """
-        Check the API for VMs to build, and asynchronously build them
+        Sends vms to build dispatcher, and asynchronously build them
+        """
+        for vm in self.vms_to_build:
+            self.vm_dispatcher.build(vm['id'])
+
+    # ############################################################## #
+    #                             QUIESCE                            #
+    # ############################################################## #
+
+    def _virtual_router_quiesce(self):
+        """
+        Sends virtual_routers to quiesce dispatcher, and asynchronously quiesce them
+        """
+        for virtual_router in self.virtual_routers_to_quiesce:
+            self.virtual_router_dispatcher.quiesce(virtual_router['id'])
+
+    def _vm_quiesce(self):
+        """
+        Sends vms to quiesce dispatcher, and asynchronously quiesce them
+        """
+        for vm in self.vms_to_quiesce:
+            self.vm_dispatcher.quiesce(vm['id'])
+
+    # ############################################################## #
+    #                             RESTART                            #
+    # ############################################################## #
+
+    def _virtual_router_restart(self):
+        """
+        Sends virtual_routers to restart dispatcher, and asynchronously restart them
+        """
+        for virtual_router in self.virtual_routers_to_restart:
+            self.virtual_router_dispatcher.restart(virtual_router['id'])
+
+    def _vm_restart(self):
+        """
+        Sends vms to restart dispatcher, and asynchronously restart them
+        """
+        for vm in self.vms_to_restart:
+            self.vm_dispatcher.restart(vm['id'])
+
+    # ############################################################## #
+    #                             UPDATE                             #
+    # ############################################################## #
+
+    def _virtual_router_update(self):
+        """
+        Sends virtual_routers to update dispatcher, and asynchronously update them
+        """
+        for virtual_router in self.virtual_routers_to_update:
+            self.virtual_router_dispatcher.update(virtual_router['id'])
+
+    def _vm_update(self):
+        """
+        Sends vms to update dispatcher, and asynchronously update them
         """
         # Retrieve the VMs from the API and run loop to dispatch.
-        for vm in utils.api_list(IAAS.vm, BUILD_FILTERS):
-            self.vm_dispatcher.build(vm['id'])
-
-    # ############################################################## #
-    #                             QUIESCE                            #
-    # ############################################################## #
-
-    def _virtual_router_quiesce(self):
-        """
-        Check the API for virtual_routers to quiesce, and asynchronously quiesce them
-        """
-        # Retrieve the virtual_routers from the API and run loop to dispatch.
-        to_quiesce = utils.api_list(IAAS.virtual_router, QUIESCE_FILTERS)
-        for virtual_router in to_quiesce:
-            self.virtual_router_dispatcher.quiesce(virtual_router['id'])
-
-    def _vm_quiesce(self):
-        """
-        Check the API for VMs to quiesce, and asynchronously quiesce them
-        """
-        # Retrieve the VMs from the API and run loop to dispatch.
-        for vm in utils.api_list(IAAS.vm, QUIESCE_FILTERS):
-            self.vm_dispatcher.quiesce(vm['id'])
-
-    # ############################################################## #
-    #                             RESTART                            #
-    # ############################################################## #
-
-    def _virtual_router_restart(self):
-        """
-        Check the API for virtual_routers to restart, and asynchronously restart them
-        """
-        # Retrieve the virtual_routers from the API and run loop to dispatch.
-        for virtual_router in utils.api_list(IAAS.virtual_router, RESTART_FILTERS):
-            self.virtual_router_dispatcher.restart(virtual_router['id'])
-
-    def _vm_restart(self):
-        """
-        Check the API for VMs to restart, and asynchronously restart them
-        """
-        # Retrieve the VMs from the API and run loop to dispatch.
-        for vm in utils.api_list(IAAS.vm, RESTART_FILTERS):
-            self.vm_dispatcher.restart(vm['id'])
+        for vm in self.vms_to_update:
+            self.vm_dispatcher.update(vm['id'])
 
     # ############################################################## #
     #                              SCRUB                             #
@@ -166,11 +212,7 @@
         """
         self.logger.info(f'Commencing scrub checks with updated__lte={timestamp}')
         self._vm_scrub(timestamp)
-<<<<<<< HEAD
-        self._vrf_scrub(timestamp)
-=======
         self._virtual_router_scrub(timestamp)
->>>>>>> e0223bda
         # Flush the loggers
         utils.flush_logstash()
 
@@ -198,24 +240,4 @@
 
         # Retrieve the VMs from the API and run loop to dispatch.
         for vm in utils.api_list(IAAS.vm, params):
-            self.vm_dispatcher.scrub(vm['id'])
-
-    # ############################################################## #
-    #                             UPDATE                             #
-    # ############################################################## #
-
-    def _virtual_router_update(self):
-        """
-        Check the API for virtual_routers to update, and asynchronously update them
-        """
-        # Retrieve the virtual_routers from the API and run loop to dispatch.
-        for virtual_router in utils.api_list(IAAS.virtual_router, UPDATE_FILTERS):
-            self.virtual_router_dispatcher.update(virtual_router['id'])
-
-    def _vm_update(self):
-        """
-        Check the API for VMs to update, and asynchronously update them
-        """
-        # Retrieve the VMs from the API and run loop to dispatch.
-        for vm in utils.api_list(IAAS.vm, UPDATE_FILTERS):
-            self.vm_dispatcher.update(vm['id'])+            self.vm_dispatcher.scrub(vm['id'])