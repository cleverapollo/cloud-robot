--- conflicted
+++ resolved
@@ -17,12 +17,14 @@
 from logstash_async.formatter import LogstashFormatter
 from logstash_async.handler import AsynchronousLogstashHandler
 # local
-import settings
 from cloudcix_token import Token
-<<<<<<< HEAD
-=======
-from settings import LOGSTASH_URL, NETWORK_PASSWORD, REGION_NAME
->>>>>>> c6b6d6e2
+from settings import (
+    LOGSTASH_URL,
+    NETWORK_PASSWORD,
+    REGION_NAME,
+    SUCCESS_STATUS_CODE,
+    UPDATE_STATUS_CODE,
+)
 
 
 __all__ = [
@@ -66,7 +68,7 @@
     """
     Filter out the logs to redact passwords and other sensitive information
     """
-    record.msg = record.msg.replace(settings.NETWORK_PASSWORD, '*' * 16)
+    record.msg = record.msg.replace(NETWORK_PASSWORD, '*' * 16)
     return True
 
 
@@ -86,13 +88,9 @@
     logger.setLevel(logging.DEBUG)
 
     # Logstash Handler
-<<<<<<< HEAD
-    logstash_fmt = LogstashFormatter(extra={'application': 'robot', 'region': settings.REGION_NAME})
-    logstash_handler = AsynchronousLogstashHandler(settings.CLOUDCIX_LOGSTASH_URL, 5959, 'log.db')
-=======
     logstash_fmt = LogstashFormatter(extra={'application': 'robot', 'region': REGION_NAME})
     logstash_handler = AsynchronousLogstashHandler(LOGSTASH_URL, 5959, 'log.db')
->>>>>>> c6b6d6e2
+
     logstash_handler.setFormatter(logstash_fmt)
     logger.addHandler(logstash_handler)
 
@@ -138,7 +136,7 @@
     if active_vms == 0 and active_vrs == 0:
         logger.debug(f'Project #{project_id} is empty. Sending delete request.')
         response = Compute.project.delete(token=Token.get_instance().token, pk=project_id, span=span)
-        if response.status_code == settings.UPDATE_STATUS_CODE:
+        if response.status_code == UPDATE_STATUS_CODE:
             logger.info(f'Successfully deleted Project #{project_id} from the CMDB')
         else:
             logger.error(
@@ -178,7 +176,7 @@
         params=params,
         **kwargs,
     )
-    if response.status_code != settings.SUCCESS_STATUS_CODE:
+    if response.status_code != SUCCESS_STATUS_CODE:
         logger.error(
             f'HTTP {response.status_code} error occurred when attempting to fetch {client_name} instances with '
             f'filters {params};\nResponse Text: {response.content.decode()}',
@@ -205,7 +203,7 @@
             params=params,
             **kwargs,
         )
-        if response.status_code != settings.SUCCESS_STATUS_CODE:
+        if response.status_code != SUCCESS_STATUS_CODE:
             logger.error(
                 f'HTTP {response.status_code} error occurred when attempting to fetch {client_name} instances with '
                 f'filters {params};\nResponse Text: {response.content.decode()}',
@@ -232,7 +230,7 @@
         pk=pk,
         **kwargs,
     )
-    if response.status_code != settings.SUCCESS_STATUS_CODE:
+    if response.status_code != SUCCESS_STATUS_CODE:
         logger.error(
             f'HTTP {response.status_code} error occurred when attempting to fetch {client_name} #{pk};\n'
             f'Response Text: {response.content.decode()}',
