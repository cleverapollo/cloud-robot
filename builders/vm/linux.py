"""
builder class for kvm vms

- gathers template data
- generates necessary files
- connects to the vm's server and deploys the vm to it
"""
# stdlib
import logging
import os
import random
import shutil
import string
from crypt import crypt, mksalt, METHOD_SHA512
from typing import Any, Dict, Optional, Tuple
# lib
import opentracing
from jaeger_client import Span
from netaddr import IPAddress, IPNetwork
from paramiko import AutoAddPolicy, SSHClient, SSHException
# local
import settings
import utils
from mixins import LinuxMixin, VmImageMixin


__all__ = [
    'Linux',
]


class Linux(LinuxMixin, VmImageMixin):
    """
    Class that handles the building of the specified VM
    When we get to this point, we can be sure that the VM is a linux VM
    """
    # Keep a logger for logging messages from this class
    logger = logging.getLogger('robot.builders.vm.linux')
    # Keep track of the keys necessary for the template, so we can ensure that all keys are present before building
    template_keys = {
        # the admin password for the vm, unencrypted
        'admin_password',
        # kickstart thing
        'auth',
<<<<<<< HEAD
=======
        # the number of cpus in the vm
        'cpu',
>>>>>>> e0223bda
        # the admin password for the vm, pre-crpyted
        'crypted_admin_password',
        # root password encrypted, needed for centos kickstart
        'crypted_root_password',
<<<<<<< HEAD
        # the number of cpus in the vm
        'cpu',
=======
>>>>>>> e0223bda
        # device index and type for nic
        'device_index',
        'device_type',
        # the dns servers for the vm
        'dns',
<<<<<<< HEAD
        # the drives in the vm
        'drives',
        # first nic
        'first_nic_primary',
        'first_nic_secondary',
        # the hdd primary drive of the VM 'id:size'
        'hdd',
=======
        # first nic
        'first_nic_primary',
        'first_nic_secondary',
>>>>>>> e0223bda
        # the ip address of the host that the VM will be built on
        'host_ip',
        # the sudo password of the host, used to run some commands
        'host_sudo_passwd',
        # the answer_files file of the image used to build the VM
        'image_answer_file_name',
        # the filename of the image used to build the vm
        'image_filename',
<<<<<<< HEAD
        # the non default ip addresses of the vm as nics
        'nics',
=======
        # the os variant of the image used to build the VM
        'image_os_variant',
>>>>>>> e0223bda
        # the keyboard layout to use for the vm
        'keyboard',
        # the language of the vm
        'language',
        # ubuntu netplan support
        'netplan',
<<<<<<< HEAD
=======
        # the non default ip addresses of the vm as nics
        'nics',
>>>>>>> e0223bda
        # the path on the host where the network drive is found
        'network_drive_path',
        # os name to differentiate between centos and ubuntu
        'osname',
        # the amount of RAM in the VM
        'ram',
        # storage type (HDD/SSD)
        'storage_type',
        # storages of the vm
        'storages',
        # the timezone of the vm
        'timezone',
<<<<<<< HEAD
        # an identifier that uniquely identifies the vm
        'vm_identifier',
        # all subnet vlans numbers list for bridges
        'vlans',
=======
        # all subnet vlans numbers list for bridges
        'vlans',
        # an identifier that uniquely identifies the vm
        'vm_identifier',
        # path for vm's .img files located in host
        'vms_path',
>>>>>>> e0223bda
    }

    @staticmethod
    def build(vm_data: Dict[str, Any], span: Span) -> bool:
        """
        Commence the build of a vm using the data read from the API
        :param vm_data: The result of a read request for the specified VM
        :param span: The tracing span in use for this build task
        :return: A flag stating whether or not the build was successful
        """
        vm_id = vm_data['id']

        # Generate the necessary template data
        child_span = opentracing.tracer.start_span('generate_template_data', child_of=span)
        template_data = Linux._get_template_data(vm_data, child_span)
        child_span.finish()

        # Check that the data was successfully generated
        if template_data is None:
            error = f'Failed to retrieve template data for VM #{vm_id}.'
            Linux.logger.error(error)
            vm_data['errors'].append(error)
            span.set_tag('failed_reason', 'template_data_failed')
            return False

        # Check that all of the necessary keys are present
        if not all(template_data[key] is not None for key in Linux.template_keys):
            missing_keys = [
                f'"{key}"' for key in Linux.template_keys if template_data[key] is None
            ]
            error = f'Template Data Error, the following keys were missing from the VM build data: ' \
                    f'{", ".join(missing_keys)}'
            Linux.logger.error(error)
            vm_data['errors'].append(error)
            span.set_tag('failed_reason', 'template_data_keys_missing')
            return False

        # If everything is okay, commence building the VM
        host_ip = template_data.pop('host_ip')

        # Write necessary files into the network drive
        network_drive_path = settings.KVM_ROBOT_NETWORK_DRIVE_PATH
<<<<<<< HEAD
        path = f'{network_drive_path}/VMs/{vm_data["idProject"]}_{vm_data["idVM"]}'
        child_span = opentracing.tracer.start_span('write_files_to_network_drive', child_of=span)
        file_write_success = Linux._generate_network_drive_files(vm_id, template_data, path)
=======
        path = f'{network_drive_path}/VMs/{vm_data["project"]["id"]}_{vm_id}'
        child_span = opentracing.tracer.start_span('write_files_to_network_drive', child_of=span)
        file_write_success = Linux._generate_network_drive_files(vm_data, template_data, path)
>>>>>>> e0223bda
        child_span.finish()

        if not file_write_success:
            # The method will log which part failed, so we can just exit
            span.set_tag('failed_reason', 'network_drive_files_failed_to_write')
            return False

        # Generate the two commands that will be run on the host machine directly
        child_span = opentracing.tracer.start_span('generate_commands', child_of=span)
        bridge_build_cmd, vm_build_cmd = Linux._generate_host_commands(vm_id, template_data)
        child_span.finish()

        # Open a client and run the two necessary commands on the host
        built = False
        client = SSHClient()
        client.set_missing_host_key_policy(AutoAddPolicy())
        try:
            # Try connecting to the host and running the necessary commands
            client.connect(hostname=host_ip, username='administrator')  # No need for password as it should have keys
            span.set_tag('host', host_ip)

            # Attempt to execute the bridge build commands
            Linux.logger.debug(f'Executing bridge build commands for VM #{vm_id}')

            child_span = opentracing.tracer.start_span('build_bridge', child_of=span)
            stdout, stderr = Linux.deploy(bridge_build_cmd, client, child_span)
            child_span.finish()

            if stdout:
                Linux.logger.debug(f'Bridge build commands for VM #{vm_id} generated stdout.\n{stdout}')
            if stderr:
                Linux.logger.warning(f'Bridge build commands for VM #{vm_id} generated stderr.\n{stderr}')

            # Now attempt to execute the vm build command
            Linux.logger.debug(f'Executing vm build command for VM #{vm_id}')

            child_span = opentracing.tracer.start_span('build_vm', child_of=span)
            stdout, stderr = Linux.deploy(vm_build_cmd, client, child_span)
            child_span.finish()

            if stdout:
                Linux.logger.debug(f'VM build command for VM #{vm_id} generated stdout.\n{stdout}')
            if stderr:
                Linux.logger.warning(f'VM build command for VM #{vm_id} generated stderr.\n{stderr}')
                vm_data['errors'].append(stderr)
            built = 'Domain creation completed' in stdout

        except SSHException:
            error = f'Exception occurred while building VM #{vm_id} in {host_ip}'
            Linux.logger.error(error, exc_info=True)
            vm_data['errors'].append(error)
            span.set_tag('failed_reason', 'ssh_error')
        finally:
            client.close()

        # remove all the files created in network drive
        try:
            shutil.rmtree(path)
        except OSError:
            Linux.logger.warning(f'Failed to remove network drive files for VM #{vm_id}')

        return built

    @staticmethod
    def _get_template_data(vm_data: Dict[str, Any], span: Span) -> Optional[Dict[str, Any]]:
        """
        Given the vm data from the API, create a dictionary that contains all of the necessary keys for the template
        The keys will be checked in the build method and not here, this method is only concerned with fetching the data
        that it can.
        :param vm_data: The data of the VM read from the API
        :param span: Span
        :returns: The data needed for the templates to build a Linux VM
        """
        vm_id = vm_data['id']
        Linux.logger.debug(f'Compiling template data for VM #{vm_id}')
        data: Dict[str, Any] = {key: None for key in Linux.template_keys}

<<<<<<< HEAD
        data['vm_identifier'] = f'{vm_data["idProject"]}_{vm_data["idVM"]}'
        data['image_filename'] = image_data['filename']
        # RAM is needed in MB for the builder but we take it in in GB (1024, not 1000)
=======
        data['vm_identifier'] = f'{vm_data["project"]["id"]}_{vm_id}'
        data['image_filename'] = vm_data['image']['filename']

        # check if file exists at /mnt/images/KVM/ISOs/
        path = '/mnt/images/KVM/ISOs/'
        child_span = opentracing.tracer.start_span('vm_image_file_download', child_of=span)
        if not Linux.check_image(data['image_filename'], path):
            # download the file
            if not Linux.download_image(data['image_filename'], path):
                error = f'Failed to download image file {data["image_filename"]}, 404 File Not Found.'
                Linux.logger.error(error)
                vm_data['errors'].append(error)
                return None
        child_span.finish()

        data['image_answer_file_name'] = vm_data['image']['answer_file_name']
        data['image_os_variant'] = vm_data['image']['os_variant']
        # RAM is needed in MB for the builder but we take it in GB (1024, not 1000)
>>>>>>> e0223bda
        data['ram'] = vm_data['ram'] * 1024
        data['cpu'] = vm_data['cpu']
        data['dns'] = vm_data['dns']

        # Generate encrypted passwords
        admin_password = Linux._password_generator(size=12)
        data['admin_password'] = admin_password
        # Also save the password back to the VM data dict
        vm_data['admin_password'] = admin_password
        data['crypted_admin_password'] = str(crypt(admin_password, mksalt(METHOD_SHA512)))
        root_password = Linux._password_generator(size=128)
        data['crypted_root_password'] = str(crypt(root_password, mksalt(METHOD_SHA512)))

        # Check for the primary storage
        if not any(storage['primary'] for storage in vm_data['storages']):
            error = f'No primary storage drive found. Expected one primary storage drive'
            Linux.logger.error(error)
            vm_data['errors'].append(error)
            return None

        data['storages'] = vm_data['storages']
        data['storage_type'] = vm_data['storage_type']

        # Get the Networking details
        data['vlans'] = []
        data['nics'] = []
        default_ips = []
        default_gateway = None
        default_netmask = None
        default_netmask_int = None
        default_vlan = None

        # The private IPs for the VM will be the one we need to pass to the template
        vm_data['ip_addresses'].reverse()
<<<<<<< HEAD
        ip_addresses = [
            ip_address for ip_address in vm_data['ip_addresses'] if IPAddress(ip_address['address']).is_private()
        ]
        subnet_ids = [ip['idSubnet'] for ip in ip_addresses]
        subnet_ids = list(set(subnet_ids))  # Removing duplicates
        subnets = utils.api_list(IAAS.subnet, {'idSubnet__in': subnet_ids}, span=span)

        for subnet in subnets:
            non_default_ips = []
            net = IPNetwork(subnet['addressRange'])
            gateway, netmask = str(net.ip), str(net.netmask)
            netmask_int = subnet['addressRange'].split('/')[1]
            vlan = str(subnet['vLAN'])
=======
        ip_addresses = []
        subnets = []
        for ip in vm_data['ip_addresses']:
            if IPAddress(ip['address']).is_private():
                ip_addresses.append(ip)
                subnets.append(
                    {
                        'address_range': ip['subnet']['address_range'],
                        'vlan': ip['subnet']['vlan'],
                        'id': ip['subnet']['id'],
                    },
                )
        # Removing duplicates
        subnets = [dict(tuple_item) for tuple_item in {tuple(subnet.items()) for subnet in subnets}]
        # sorting nics (each subnet is one nic)
        for subnet in subnets:
            non_default_ips = []
            net = IPNetwork(subnet['address_range'])
            gateway, netmask = str(net.ip), str(net.netmask)
            netmask_int = subnet['address_range'].split('/')[1]
            vlan = str(subnet['vlan'])
>>>>>>> e0223bda
            data['vlans'].append(vlan)

            for ip_address in ip_addresses:
                address = ip_address['address']
<<<<<<< HEAD
                if ip_address['idSubnet'] == subnet['idSubnet']:
                    # Pick the default ips if any
                    if vm_data['gateway_subnet'] is not None:
                        if subnet['idSubnet'] == vm_data['gateway_subnet']['idSubnet']:
=======
                if ip_address['subnet']['id'] == subnet['id']:
                    # Pick the default ips if any
                    if vm_data['gateway_subnet'] is not None:
                        if subnet['id'] == vm_data['gateway_subnet']['id']:
>>>>>>> e0223bda
                            default_ips.append(address)
                            default_gateway = gateway
                            default_netmask = netmask
                            default_netmask_int = netmask_int
                            default_vlan = vlan
                            continue
                    # else store the non gateway subnet ips
                    non_default_ips.append(address)

            if len(non_default_ips) > 0:
                data['nics'].append(
                    {
                        'ips': non_default_ips,
                        'gateway': gateway,
                        'netmask': netmask,
                        'netmask_int': netmask_int,
                        'vlan': vlan,
                    },
                )
<<<<<<< HEAD
        # required adjustments for templates simplicity
        data['vlans'] = list(set(data['vlans']))  # Removing duplicates

=======
        # First/Default nic
>>>>>>> e0223bda
        data['first_nic_primary'] = {}
        data['first_nic_secondary'] = False
        # in case of default_ips then pick the first ip of default_ips as first_nic_primary
        if len(default_ips) > 0:
            ip0 = default_ips.pop(0)  # removing the first ip
            data['first_nic_primary'] = {
                'ip': ip0,  # taking the first ip
                'gateway': default_gateway,
                'netmask': default_netmask,
                'netmask_int': default_netmask_int,
                'vlan': default_vlan,
            }
            # if any ip left in default_ips would go into first_nic_secondary
            if len(default_ips) > 0:
                data['first_nic_secondary'] = {
                    'ips': default_ips,
                    'gateway': default_gateway,
                    'netmask': default_netmask,
                    'netmask_int': default_netmask_int,
                    'vlan': default_vlan,
                }

        # in case of no default_ips then pick the first ip of first nic as first_nic_primary
        elif len(default_ips) == 0 and len(data['nics']) > 0:
            nic0 = data['nics'].pop(0)  # removing the first nic
            ip0 = nic0['ips'].pop(0)  # removing the first ip
            data['first_nic_primary'] = {
                'ip': ip0,  # taking the first ip
                'gateway': nic0['gateway'],
                'netmask': nic0['netmask'],
                'netmask_int': nic0['netmask_int'],
                'vlan': nic0['vlan'],
            }
            # if any ip left in first nic would go into first_nic_secondary
            if len(nic0['ips']) > 0:
                data['first_nic_secondary'] = nic0
        # set the order for nics in case list order changes
        if len(data['nics']) > 0:
            for i, nic in enumerate(data['nics']):
                nic['order'] = i + 1

        # Add locale data to the VM
        data['keyboard'] = 'ie'
        data['language'] = 'en_IE'
        data['timezone'] = 'Europe/Dublin'

        # Get the ip address of the host
        host_ip = None
        for interface in vm_data['server_data']['interfaces']:
            if interface['enabled'] is True and interface['ip_address'] is not None:
                if IPAddress(str(interface['ip_address'])).version == 6:
                    host_ip = interface['ip_address']
                    break
        if host_ip is None:
            error = f'Host ip address not found for the server # {vm_data["server_id"]}'
            Linux.logger.error(error)
            vm_data['errors'].append(error)
            return None
        data['host_ip'] = host_ip

        # Add the host information to the data
        data['host_sudo_passwd'] = settings.NETWORK_PASSWORD
        data['network_drive_path'] = settings.KVM_HOST_NETWORK_DRIVE_PATH
<<<<<<< HEAD

        # kickstart thing for old linux oses such as centos7.x or below and rhel7.x or below
        data['auth'] = 'select'
        if image_data['idImage'] in [10, 11, 15]:
=======
        data['vms_path'] = settings.KVM_VMS_PATH

        # kickstart thing for old linux oses such as centos7.x or below and rhel7.x or below
        data['auth'] = 'select'
        if vm_data['image']['id'] in [10, 11, 15]:
>>>>>>> e0223bda
            data['auth'] = ''
        # device type
        data['device_type'] = 'ens'
        data['device_index'] = 3
<<<<<<< HEAD
        if image_data['idImage'] in [7, 10, 11, 15]:
=======
        if vm_data['image']['id'] in [7, 10, 11, 15]:
>>>>>>> e0223bda
            data['device_type'] = 'eth'
            data['device_index'] = 0
        # netplan in ubuntu 16 complicated so we keep networks
        data['netplan'] = True
<<<<<<< HEAD
        if image_data['idImage'] in [6, 7]:
            data['netplan'] = False

        # Determine the kickstart template to use for the VM
        os_name = KICKSTART_TEMPLATE_MAP.get(image_data['idImage'], None)
        if os_name is None:
            valid_ids = ', '.join(f'`{map_id}`' for map_id in KICKSTART_TEMPLATE_MAP.keys())
            Linux.logger.error(
                f'Invalid Linux Image ID for VM #{vm_id}. '
                f'Received {image_data["idImage"]}, valid choices are {valid_ids}.',
            )
            return None
        data['osname'] = os_name

        return data

    @staticmethod
    def _generate_network_drive_files(vm_id: int, template_data: Dict[str, Any], path: str) -> bool:
=======
        if vm_data['image']['id'] in [6, 7]:
            data['netplan'] = False

        return data

    @staticmethod
    def _generate_network_drive_files(vm_data: Dict[str, Any], template_data: Dict[str, Any], path: str) -> bool:
>>>>>>> e0223bda
        """
        Generate and write files into the network drive so they are on the host for the build scripts to utilise.
        Writes the following files to the drive;
            - answer file
            - bridge definition file
<<<<<<< HEAD
        :param vm_id: The id of the VM being built. Used for log messages
        :param template_data: The retrieved template data for the vm
        :param path: Network drive location to create above files for VM build
        :returns: A flag stating whether or not the job was successful
        """
        # Create a folder by vm_identifier name at network_drive_path/VMs/
        try:
            os.mkdir(path)
        except OSError:
            Linux.logger.error(
                f'Failed to create directory for VM #{vm_id} at {path}',
                exc_info=True,
            )
            return False

        # Render and attempt to write the bridge definition file
        for vlan in template_data['vlans']:
            template_name = 'kvm/bridge_definition.j2'
            bridge_def = utils.JINJA_ENV.get_template(template_name).render(vlan=vlan)
            Linux.logger.debug(f'Generated bridge definition file for VM #{vm_id}\n{bridge_def}')
            try:
                # Attempt to write
                bridge_def_filename = f'{path}/br{vlan}.xml'
                with open(bridge_def_filename, 'w') as f:
                    f.write(bridge_def)
                Linux.logger.debug(
                    f'Successfully wrote bridge definition file for VM #{vm_id} to {bridge_def_filename}',
                )
            except IOError:
                Linux.logger.error(
                    f'Failed to write bridge definition file for VM #{vm_id} to {bridge_def_filename}',
                    exc_info=True,
                )
                return False

        # Render and attempt to write the kickstart file
        template_name = f'vm/linux/kickstarts/{template_data["osname"]}.j2'
        kickstart = utils.JINJA_ENV.get_template(template_name).render(**template_data)
        Linux.logger.debug(f'Generated kickstart file for VM #{vm_id}\n{kickstart}')
        try:
            # Attempt to write
            kickstart_filename = f'{path}/{template_data["vm_identifier"]}.cfg'
            with open(kickstart_filename, 'w') as f:
                f.write(kickstart)
            Linux.logger.debug(f'Successfully wrote kickstart file for VM #{vm_id} to {kickstart_filename}')
        except IOError:
            Linux.logger.error(
                f'Failed to write kickstart file for VM #{vm_id} to {kickstart_filename}',
                exc_info=True,
            )
            return False

=======
        :param vm_data: The data of the VM read from the API
        :param template_data: The retrieved template data for the kvm vm
        :param path: Network drive location to create above files for VM build
        :returns: A flag stating whether or not the job was successful
        """
        vm_id = vm_data['id']
        answer_file_name = template_data['image_answer_file_name']
        # Create a folder by vm_identifier name at network_drive_path/VMs/
        try:
            os.mkdir(path)
        except FileExistsError:
            pass
        except OSError as err:
            error = f'Failed to create directory for VM #{vm_id} at {path}.'
            Linux.logger.error(error, exc_info=True)
            vm_data['errors'].append(f'{error} Error: {err}')
            return False

        # Render and attempt to write the bridge definition file
        for vlan in template_data['vlans']:
            template_name = 'vm/kvm/bridge/definition.j2'
            bridge_def = utils.JINJA_ENV.get_template(template_name).render(vlan=vlan)
            Linux.logger.debug(f'Generated bridge definition file for VM #{vm_id}\n{bridge_def}')
            bridge_def_filename = f'{path}/br{vlan}.xml'
            try:
                # Attempt to write
                with open(bridge_def_filename, 'w') as f:
                    f.write(bridge_def)
                Linux.logger.debug(
                    f'Successfully wrote bridge definition file for VM #{vm_id} to {bridge_def_filename}',
                )
            except IOError as err:
                error = f'Failed to write bridge definition file for VM #{vm_id} to {bridge_def_filename}'
                Linux.logger.error(error, exc_info=True)
                vm_data['errors'].append(f'{error} Error: {err}')
                return False

        # Render and attempt to write the answer file
        template_name = f'vm/kvm/answer_files/{answer_file_name}.j2'
        answer_file_data = utils.JINJA_ENV.get_template(template_name).render(**template_data)
        Linux.logger.debug(f'Generated answer file for VM #{vm_id}\n{answer_file_data}')
        answer_file_path = f'{path}/{template_data["vm_identifier"]}.cfg'
        try:
            # Attempt to write
            with open(answer_file_path, 'w') as f:
                f.write(answer_file_data)
            Linux.logger.debug(f'Successfully wrote answer file for VM #{vm_id} to {answer_file_path}')
        except IOError as err:
            error = f'Failed to write answer file for VM #{vm_id} to {answer_file_path}'
            Linux.logger.error(error, exc_info=True)
            vm_data['errors'].append(f'{error} Error: {err}')
            return False

>>>>>>> e0223bda
        # Return True as all was successful
        return True

    @staticmethod
    def _generate_host_commands(vm_id: int, template_data: Dict[str, Any]) -> Tuple[str, str]:
        """
        Generate the commands that need to be run on the host machine to build the infrastructure
        Generates the following commands;
            - command to build the bridge interface
            - command to build the VM itself
        :param vm_id: The id of the VM being built. Used for log messages
        :param template_data: The retrieved template data for the vm
        :returns: A flag stating whether or not the job was successful
        """
        # Render the bridge build commands
        bridge_cmd = utils.JINJA_ENV.get_template('vm/kvm/bridge/build.j2').render(**template_data)
        Linux.logger.debug(f'Generated bridge build command for VM #{vm_id}\n{bridge_cmd}')

        # Render the VM build command
        vm_cmd = utils.JINJA_ENV.get_template('vm/kvm/commands/build.j2').render(**template_data)
        Linux.logger.debug(f'Generated vm build command for VM #{vm_id}\n{vm_cmd}')

        return bridge_cmd, vm_cmd

    @staticmethod
    def _password_generator(size: int = 12, chars: Optional[str] = None) -> str:
        """
        Returns a string of random characters, useful in generating temporary
        passwords for automated password resets.

        :param size: default=12; override to provide smaller/larger passwords
        :param chars: default=A-Za-z0-9; override to provide more/less diversity
        :return: A password of length 'size' generated randomly from 'chars'
        """
        if chars is None:
            chars = string.ascii_letters + string.digits
        return ''.join(random.choice(chars) for _ in range(size))<|MERGE_RESOLUTION|>--- conflicted
+++ resolved
@@ -42,38 +42,20 @@
         'admin_password',
         # kickstart thing
         'auth',
-<<<<<<< HEAD
-=======
         # the number of cpus in the vm
         'cpu',
->>>>>>> e0223bda
         # the admin password for the vm, pre-crpyted
         'crypted_admin_password',
         # root password encrypted, needed for centos kickstart
         'crypted_root_password',
-<<<<<<< HEAD
-        # the number of cpus in the vm
-        'cpu',
-=======
->>>>>>> e0223bda
         # device index and type for nic
         'device_index',
         'device_type',
         # the dns servers for the vm
         'dns',
-<<<<<<< HEAD
-        # the drives in the vm
-        'drives',
         # first nic
         'first_nic_primary',
         'first_nic_secondary',
-        # the hdd primary drive of the VM 'id:size'
-        'hdd',
-=======
-        # first nic
-        'first_nic_primary',
-        'first_nic_secondary',
->>>>>>> e0223bda
         # the ip address of the host that the VM will be built on
         'host_ip',
         # the sudo password of the host, used to run some commands
@@ -82,28 +64,18 @@
         'image_answer_file_name',
         # the filename of the image used to build the vm
         'image_filename',
-<<<<<<< HEAD
-        # the non default ip addresses of the vm as nics
-        'nics',
-=======
         # the os variant of the image used to build the VM
         'image_os_variant',
->>>>>>> e0223bda
         # the keyboard layout to use for the vm
         'keyboard',
         # the language of the vm
         'language',
         # ubuntu netplan support
         'netplan',
-<<<<<<< HEAD
-=======
         # the non default ip addresses of the vm as nics
         'nics',
->>>>>>> e0223bda
         # the path on the host where the network drive is found
         'network_drive_path',
-        # os name to differentiate between centos and ubuntu
-        'osname',
         # the amount of RAM in the VM
         'ram',
         # storage type (HDD/SSD)
@@ -112,19 +84,12 @@
         'storages',
         # the timezone of the vm
         'timezone',
-<<<<<<< HEAD
-        # an identifier that uniquely identifies the vm
-        'vm_identifier',
-        # all subnet vlans numbers list for bridges
-        'vlans',
-=======
         # all subnet vlans numbers list for bridges
         'vlans',
         # an identifier that uniquely identifies the vm
         'vm_identifier',
         # path for vm's .img files located in host
         'vms_path',
->>>>>>> e0223bda
     }
 
     @staticmethod
@@ -167,15 +132,9 @@
 
         # Write necessary files into the network drive
         network_drive_path = settings.KVM_ROBOT_NETWORK_DRIVE_PATH
-<<<<<<< HEAD
-        path = f'{network_drive_path}/VMs/{vm_data["idProject"]}_{vm_data["idVM"]}'
-        child_span = opentracing.tracer.start_span('write_files_to_network_drive', child_of=span)
-        file_write_success = Linux._generate_network_drive_files(vm_id, template_data, path)
-=======
         path = f'{network_drive_path}/VMs/{vm_data["project"]["id"]}_{vm_id}'
         child_span = opentracing.tracer.start_span('write_files_to_network_drive', child_of=span)
         file_write_success = Linux._generate_network_drive_files(vm_data, template_data, path)
->>>>>>> e0223bda
         child_span.finish()
 
         if not file_write_success:
@@ -207,7 +166,7 @@
             if stdout:
                 Linux.logger.debug(f'Bridge build commands for VM #{vm_id} generated stdout.\n{stdout}')
             if stderr:
-                Linux.logger.warning(f'Bridge build commands for VM #{vm_id} generated stderr.\n{stderr}')
+                Linux.logger.error(f'Bridge build commands for VM #{vm_id} generated stderr.\n{stderr}')
 
             # Now attempt to execute the vm build command
             Linux.logger.debug(f'Executing vm build command for VM #{vm_id}')
@@ -219,7 +178,7 @@
             if stdout:
                 Linux.logger.debug(f'VM build command for VM #{vm_id} generated stdout.\n{stdout}')
             if stderr:
-                Linux.logger.warning(f'VM build command for VM #{vm_id} generated stderr.\n{stderr}')
+                Linux.logger.error(f'VM build command for VM #{vm_id} generated stderr.\n{stderr}')
                 vm_data['errors'].append(stderr)
             built = 'Domain creation completed' in stdout
 
@@ -253,11 +212,6 @@
         Linux.logger.debug(f'Compiling template data for VM #{vm_id}')
         data: Dict[str, Any] = {key: None for key in Linux.template_keys}
 
-<<<<<<< HEAD
-        data['vm_identifier'] = f'{vm_data["idProject"]}_{vm_data["idVM"]}'
-        data['image_filename'] = image_data['filename']
-        # RAM is needed in MB for the builder but we take it in in GB (1024, not 1000)
-=======
         data['vm_identifier'] = f'{vm_data["project"]["id"]}_{vm_id}'
         data['image_filename'] = vm_data['image']['filename']
 
@@ -276,7 +230,6 @@
         data['image_answer_file_name'] = vm_data['image']['answer_file_name']
         data['image_os_variant'] = vm_data['image']['os_variant']
         # RAM is needed in MB for the builder but we take it in GB (1024, not 1000)
->>>>>>> e0223bda
         data['ram'] = vm_data['ram'] * 1024
         data['cpu'] = vm_data['cpu']
         data['dns'] = vm_data['dns']
@@ -311,21 +264,6 @@
 
         # The private IPs for the VM will be the one we need to pass to the template
         vm_data['ip_addresses'].reverse()
-<<<<<<< HEAD
-        ip_addresses = [
-            ip_address for ip_address in vm_data['ip_addresses'] if IPAddress(ip_address['address']).is_private()
-        ]
-        subnet_ids = [ip['idSubnet'] for ip in ip_addresses]
-        subnet_ids = list(set(subnet_ids))  # Removing duplicates
-        subnets = utils.api_list(IAAS.subnet, {'idSubnet__in': subnet_ids}, span=span)
-
-        for subnet in subnets:
-            non_default_ips = []
-            net = IPNetwork(subnet['addressRange'])
-            gateway, netmask = str(net.ip), str(net.netmask)
-            netmask_int = subnet['addressRange'].split('/')[1]
-            vlan = str(subnet['vLAN'])
-=======
         ip_addresses = []
         subnets = []
         for ip in vm_data['ip_addresses']:
@@ -347,22 +285,14 @@
             gateway, netmask = str(net.ip), str(net.netmask)
             netmask_int = subnet['address_range'].split('/')[1]
             vlan = str(subnet['vlan'])
->>>>>>> e0223bda
             data['vlans'].append(vlan)
 
             for ip_address in ip_addresses:
                 address = ip_address['address']
-<<<<<<< HEAD
-                if ip_address['idSubnet'] == subnet['idSubnet']:
-                    # Pick the default ips if any
-                    if vm_data['gateway_subnet'] is not None:
-                        if subnet['idSubnet'] == vm_data['gateway_subnet']['idSubnet']:
-=======
                 if ip_address['subnet']['id'] == subnet['id']:
                     # Pick the default ips if any
                     if vm_data['gateway_subnet'] is not None:
                         if subnet['id'] == vm_data['gateway_subnet']['id']:
->>>>>>> e0223bda
                             default_ips.append(address)
                             default_gateway = gateway
                             default_netmask = netmask
@@ -382,13 +312,7 @@
                         'vlan': vlan,
                     },
                 )
-<<<<<<< HEAD
-        # required adjustments for templates simplicity
-        data['vlans'] = list(set(data['vlans']))  # Removing duplicates
-
-=======
         # First/Default nic
->>>>>>> e0223bda
         data['first_nic_primary'] = {}
         data['first_nic_secondary'] = False
         # in case of default_ips then pick the first ip of default_ips as first_nic_primary
@@ -452,51 +376,20 @@
         # Add the host information to the data
         data['host_sudo_passwd'] = settings.NETWORK_PASSWORD
         data['network_drive_path'] = settings.KVM_HOST_NETWORK_DRIVE_PATH
-<<<<<<< HEAD
-
-        # kickstart thing for old linux oses such as centos7.x or below and rhel7.x or below
-        data['auth'] = 'select'
-        if image_data['idImage'] in [10, 11, 15]:
-=======
         data['vms_path'] = settings.KVM_VMS_PATH
 
         # kickstart thing for old linux oses such as centos7.x or below and rhel7.x or below
         data['auth'] = 'select'
         if vm_data['image']['id'] in [10, 11, 15]:
->>>>>>> e0223bda
             data['auth'] = ''
         # device type
         data['device_type'] = 'ens'
         data['device_index'] = 3
-<<<<<<< HEAD
-        if image_data['idImage'] in [7, 10, 11, 15]:
-=======
         if vm_data['image']['id'] in [7, 10, 11, 15]:
->>>>>>> e0223bda
             data['device_type'] = 'eth'
             data['device_index'] = 0
         # netplan in ubuntu 16 complicated so we keep networks
         data['netplan'] = True
-<<<<<<< HEAD
-        if image_data['idImage'] in [6, 7]:
-            data['netplan'] = False
-
-        # Determine the kickstart template to use for the VM
-        os_name = KICKSTART_TEMPLATE_MAP.get(image_data['idImage'], None)
-        if os_name is None:
-            valid_ids = ', '.join(f'`{map_id}`' for map_id in KICKSTART_TEMPLATE_MAP.keys())
-            Linux.logger.error(
-                f'Invalid Linux Image ID for VM #{vm_id}. '
-                f'Received {image_data["idImage"]}, valid choices are {valid_ids}.',
-            )
-            return None
-        data['osname'] = os_name
-
-        return data
-
-    @staticmethod
-    def _generate_network_drive_files(vm_id: int, template_data: Dict[str, Any], path: str) -> bool:
-=======
         if vm_data['image']['id'] in [6, 7]:
             data['netplan'] = False
 
@@ -504,66 +397,11 @@
 
     @staticmethod
     def _generate_network_drive_files(vm_data: Dict[str, Any], template_data: Dict[str, Any], path: str) -> bool:
->>>>>>> e0223bda
         """
         Generate and write files into the network drive so they are on the host for the build scripts to utilise.
         Writes the following files to the drive;
             - answer file
             - bridge definition file
-<<<<<<< HEAD
-        :param vm_id: The id of the VM being built. Used for log messages
-        :param template_data: The retrieved template data for the vm
-        :param path: Network drive location to create above files for VM build
-        :returns: A flag stating whether or not the job was successful
-        """
-        # Create a folder by vm_identifier name at network_drive_path/VMs/
-        try:
-            os.mkdir(path)
-        except OSError:
-            Linux.logger.error(
-                f'Failed to create directory for VM #{vm_id} at {path}',
-                exc_info=True,
-            )
-            return False
-
-        # Render and attempt to write the bridge definition file
-        for vlan in template_data['vlans']:
-            template_name = 'kvm/bridge_definition.j2'
-            bridge_def = utils.JINJA_ENV.get_template(template_name).render(vlan=vlan)
-            Linux.logger.debug(f'Generated bridge definition file for VM #{vm_id}\n{bridge_def}')
-            try:
-                # Attempt to write
-                bridge_def_filename = f'{path}/br{vlan}.xml'
-                with open(bridge_def_filename, 'w') as f:
-                    f.write(bridge_def)
-                Linux.logger.debug(
-                    f'Successfully wrote bridge definition file for VM #{vm_id} to {bridge_def_filename}',
-                )
-            except IOError:
-                Linux.logger.error(
-                    f'Failed to write bridge definition file for VM #{vm_id} to {bridge_def_filename}',
-                    exc_info=True,
-                )
-                return False
-
-        # Render and attempt to write the kickstart file
-        template_name = f'vm/linux/kickstarts/{template_data["osname"]}.j2'
-        kickstart = utils.JINJA_ENV.get_template(template_name).render(**template_data)
-        Linux.logger.debug(f'Generated kickstart file for VM #{vm_id}\n{kickstart}')
-        try:
-            # Attempt to write
-            kickstart_filename = f'{path}/{template_data["vm_identifier"]}.cfg'
-            with open(kickstart_filename, 'w') as f:
-                f.write(kickstart)
-            Linux.logger.debug(f'Successfully wrote kickstart file for VM #{vm_id} to {kickstart_filename}')
-        except IOError:
-            Linux.logger.error(
-                f'Failed to write kickstart file for VM #{vm_id} to {kickstart_filename}',
-                exc_info=True,
-            )
-            return False
-
-=======
         :param vm_data: The data of the VM read from the API
         :param template_data: The retrieved template data for the kvm vm
         :param path: Network drive location to create above files for VM build
@@ -617,7 +455,6 @@
             vm_data['errors'].append(f'{error} Error: {err}')
             return False
 
->>>>>>> e0223bda
         # Return True as all was successful
         return True
 
