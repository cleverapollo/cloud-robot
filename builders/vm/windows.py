--- conflicted
+++ resolved
@@ -51,34 +51,18 @@
         'default_vlan',
         # the dns servers for the vm (in list form, not string form)
         'dns',
-<<<<<<< HEAD
-        # the drives in the vm
-        'drives',
-        # the freenas url for the region
-        'freenas_url',
-        # the hdd primary drive of the VM 'id:size'
-        'hdd',
-        # the DNS hostname for the host machine, as WinRM cannot use IPv6
-        'host_name',
-        # the name of the image used to build the vm
-        'image_name',
-=======
         # the DNS hostname for the host machine, as WinRM cannot use IPv6
         'host_name',
         # the answer_files file of the image used to build the VM
         'image_answer_file_name',
         # the name of the image file used to build the vm
         'image_filename',
->>>>>>> e0223bda
         # the non default ip addresses of the vm
         'ip_addresses',
         # the language of the vm
         'language',
-<<<<<<< HEAD
-=======
         # the nas drive url for the region
         'network_drive_url',
->>>>>>> e0223bda
         # the amount of RAM in the VM
         'ram',
         # storage type (HDD/SSD)
@@ -87,19 +71,12 @@
         'storages',
         # the timezone of the vm
         'timezone',
-<<<<<<< HEAD
-        # an identifier that uniquely identifies the vm
-        'vm_identifier',
-        # all subnet vlans numbers list for bridges
-        'vlans',
-=======
         # all subnet vlans numbers list for bridges
         'vlans',
         # an identifier that uniquely identifies the vm
         'vm_identifier',
         # path for vm's folders files located in host
         'vms_path',
->>>>>>> e0223bda
     }
 
     @staticmethod
@@ -142,15 +119,9 @@
 
         # Write necessary files into the network drive
         network_drive_path = settings.HYPERV_ROBOT_NETWORK_DRIVE_PATH
-<<<<<<< HEAD
-        path = f'{network_drive_path}/VMs/{vm_data["idProject"]}_{vm_data["idVM"]}'
-        child_span = opentracing.tracer.start_span('write_files_to_network_drive', child_of=span)
-        file_write_success = Windows._generate_network_drive_files(vm_id, path, template_data)
-=======
         path = f'{network_drive_path}/VMs/{vm_data["project"]["id"]}_{vm_id}'
         child_span = opentracing.tracer.start_span('write_files_to_network_drive', child_of=span)
         file_write_success = Windows._generate_network_drive_files(vm_data, template_data, path)
->>>>>>> e0223bda
         child_span.finish()
 
         if not file_write_success:
@@ -184,13 +155,9 @@
             # Check if the error was parsed to ensure we're not logging invalid std_err output
             if response.std_err and '#< CLIXML\r\n' not in response.std_err:
                 msg = response.std_err.strip()
-<<<<<<< HEAD
-                Windows.logger.warning(f'VM build command for VM #{vm_id} generated stderr\n{msg}')
-=======
                 error = f'VM build command for VM #{vm_id} generated stderr\n{msg}'
                 vm_data['errors'].append(error)
-                Windows.logger.warning(error)
->>>>>>> e0223bda
+                Windows.logger.error(error)
 
         # remove all the files created in network drive
         try:
@@ -214,10 +181,6 @@
         Windows.logger.debug(f'Compiling template data for VM #{vm_id}')
         data: Dict[str, Any] = {key: None for key in Windows.template_keys}
 
-<<<<<<< HEAD
-        data['vm_identifier'] = f'{vm_data["idProject"]}_{vm_data["idVM"]}'
-        data['image_name'] = image_data['name']
-=======
         data['vm_identifier'] = f'{vm_data["project"]["id"]}_{vm_id}'
         data['image_answer_file_name'] = vm_data['image']['answer_file_name']
 
@@ -234,7 +197,6 @@
                 return None
         child_span.finish()
 
->>>>>>> e0223bda
         # RAM is needed in MB for the builder but we take it in in GB (1024, not 1000)
         data['ram'] = vm_data['ram'] * 1024
         data['cpu'] = vm_data['cpu']
@@ -286,44 +248,12 @@
             vlan = str(subnet['vlan'])
             data['vlans'].append(vlan)
 
-<<<<<<< HEAD
-        # Get the Networking details
-        data['vlans'] = []
-        data['ip_addresses'] = []
-        data['default_ips'] = []
-        data['default_gateway'] = ''
-        data['default_netmask_int'] = ''
-        data['default_vlan'] = ''
-
-        # The private IPs for the VM will be the one we need to pass to the template
-        vm_data['ip_addresses'].reverse()
-        ip_addresses = [
-            ip_address for ip_address in vm_data['ip_addresses'] if IPAddress(ip_address['address']).is_private()
-        ]
-        subnet_ids = [ip['idSubnet'] for ip in ip_addresses]
-        subnet_ids = list(set(subnet_ids))  # Removing duplicates
-        subnets = utils.api_list(IAAS.subnet, {'idSubnet__in': subnet_ids}, span=span)
-
-        for subnet in subnets:
-            non_default_ips = []
-            gateway, netmask_int = subnet['addressRange'].split('/')
-            vlan = str(subnet['vLAN'])
-            data['vlans'].append(vlan)
-
-            for ip_address in ip_addresses:
-                address = ip_address['address']
-                if ip_address['idSubnet'] == subnet['idSubnet']:
-                    # Pick the default ips if any
-                    if vm_data['gateway_subnet'] is not None:
-                        if subnet['idSubnet'] == vm_data['gateway_subnet']['idSubnet']:
-=======
             for ip_address in ip_addresses:
                 address = ip_address['address']
                 if ip_address['subnet']['id'] == subnet['id']:
                     # Pick the default ips if any
                     if vm_data['gateway_subnet'] is not None:
                         if subnet['id'] == vm_data['gateway_subnet']['id']:
->>>>>>> e0223bda
                             data['default_ips'].append(address)
                             data['default_gateway'] = gateway
                             data['default_netmask_int'] = netmask_int
@@ -341,10 +271,6 @@
                         'vlan': vlan,
                     },
                 )
-<<<<<<< HEAD
-        data['vlans'] = list(set(data['vlans']))  # Removing duplicates
-=======
->>>>>>> e0223bda
 
         # Add locale data to the VM
         data['language'] = 'en_IE'
@@ -367,91 +293,22 @@
         data['host_name'] = host_name
         data['network_drive_url'] = settings.NETWORK_DRIVE_URL
         data['vms_path'] = settings.HYPERV_VMS_PATH
+
         return data
 
     @staticmethod
-<<<<<<< HEAD
-    def _generate_network_drive_files(vm_id: int, path: str, template_data: Dict[str, Any]) -> bool:
-=======
     def _generate_network_drive_files(vm_data: Dict[str, Any], template_data: Dict[str, Any], path: str) -> bool:
->>>>>>> e0223bda
         """
         Generate and write files into the network drive so they are on the host for the build scripts to utilise.
         Writes the following files to the drive;
             - unattend.xml
             - network.xml
             - build.psm1
-<<<<<<< HEAD
-        :param vm_id: The id of the VM being built. Used for log messages
-=======
         :param vm_data: The data of the VM read from the API
->>>>>>> e0223bda
         :param path: Network drive location to create above files for VM build
         :param template_data: The retrieved template data for the vm
         :returns: A flag stating whether or not the job was successful
         """
-<<<<<<< HEAD
-        # Create a folder by vm_identifier name at network_drive_path/VMs/
-        try:
-            os.mkdir(path)
-        except OSError:
-            Windows.logger.error(
-                f'Failed to create directory for VM #{vm_id} at {path}',
-                exc_info=True,
-            )
-            return False
-        # Render and attempt to write the unattend file
-        template_name = f'vm/windows/unattend.j2'
-        unattend = utils.JINJA_ENV.get_template(template_name).render(**template_data)
-        template_data.pop('admin_password')
-        unattend_log = utils.JINJA_ENV.get_template(template_name).render(**template_data)
-        Windows.logger.debug(f'Generated unattend file for VM #{vm_id}\n{unattend_log}')
-        try:
-            # Attempt to write
-            unattend_file = f'{path}/unattend.xml'
-            with open(unattend_file, 'w') as f:
-                f.write(unattend)
-            Windows.logger.debug(f'Successfully wrote unattend file for VM #{vm_id} to {unattend_file}')
-        except IOError:
-            Windows.logger.error(
-                f'Failed to write unattend file for VM #{vm_id} to {unattend_file}',
-                exc_info=True,
-            )
-            return False
-
-        # Render and attempt to write the network file
-        template_name = f'vm/windows/network.j2'
-        network = utils.JINJA_ENV.get_template(template_name).render(**template_data)
-        Windows.logger.debug(f'Generated network file for VM #{vm_id}\n{network}')
-        try:
-            # Attempt to write
-            network_file = f'{path}/network.xml'
-            with open(network_file, 'w') as f:
-                f.write(network)
-            Windows.logger.debug(f'Successfully wrote network file for VM #{vm_id} to {network_file}')
-        except IOError:
-            Windows.logger.error(
-                f'Failed to write network file for VM #{vm_id} to {network_file}',
-                exc_info=True,
-            )
-            return False
-
-        # Render and attempt to write the build script file
-        template_name = f'vm/windows/build_script.j2'
-        builder = utils.JINJA_ENV.get_template(template_name).render(**template_data)
-        Windows.logger.debug(f'Generated build script file for VM #{vm_id}\n{builder}')
-        try:
-            # Attempt to write
-            script_file = f'{path}/builder.psm1'
-            with open(script_file, 'w') as f:
-                f.write(builder)
-            Windows.logger.debug(f'Successfully wrote build script file for VM #{vm_id} to {script_file}')
-        except IOError:
-            Windows.logger.error(
-                f'Failed to write build script file for VM #{vm_id} to {script_file}',
-                exc_info=True,
-            )
-=======
         vm_id = vm_data['id']
         # Create a folder by vm_identifier name at network_drive_path/VMs/
         try:
@@ -512,7 +369,6 @@
             error = f'Failed to write build script file for VM #{vm_id} to {script_file}.'
             Windows.logger.error(error, exc_info=True)
             vm_data['errors'].append(f'{error} Error: {err}')
->>>>>>> e0223bda
             return False
 
         # Return True as all was successful
