--- conflicted
+++ resolved
@@ -32,13 +32,8 @@
     logger = logging.getLogger('robot.updaters.vm.windows')
     # Keep track of the keys necessary for the template, so we can ensure that all keys are present before updating
     template_keys = {
-<<<<<<< HEAD
-        # # the admin password for the vm, unencrypted
-        # 'admin_password',
-=======
         # changes of vm
         'changes',
->>>>>>> e0223bda
         # the default subnet gateway
         'default_gateway',
         # default ip address of the VM
@@ -49,20 +44,14 @@
         'default_vlan',
         # the dns servers for the vm
         'dns',
-<<<<<<< HEAD
-=======
         # the DNS hostname for the host machine, as WinRM cannot use IPv6
         'host_name',
->>>>>>> e0223bda
         # the non default ip addresses of the vm
         'ip_addresses',
         # a flag stating whether or not the VM should be turned back on after updating it
         'restart',
-<<<<<<< HEAD
-=======
         # storage type (HDD/SSD)
         'storage_type'
->>>>>>> e0223bda
         # an identifier that uniquely identifies the vm
         'vm_identifier',
         # path for vm's folders files located in host
@@ -133,7 +122,7 @@
             # Check if the error was parsed to ensure we're not logging invalid std_err output
             if response.std_err and '#< CLIXML\r\n' not in response.std_err:
                 msg = response.std_err.strip()
-                Windows.logger.warning(f'VM update command for VM #{vm_id} generated stderr\n{msg}')
+                Windows.logger.error(f'VM update command for VM #{vm_id} generated stderr\n{msg}')
 
             # Check if we need to restart the VM as well
             if template_data['restart']:
@@ -154,7 +143,7 @@
                     msg = response.std_err.strip()
                     error = f'VM restart command for VM #{vm_id} generated stderr\n{msg}'
                     vm_data['errors'].append(error)
-                    Windows.logger.warning(error)
+                    Windows.logger.error(error)
         return updated
 
     @staticmethod
@@ -171,13 +160,7 @@
         Windows.logger.debug(f'Compiling template data for VM #{vm_id}')
         data: Dict[str, Any] = {key: None for key in Windows.template_keys}
 
-<<<<<<< HEAD
-        data['vm_identifier'] = f'{vm_data["idProject"]}_{vm_data["idVM"]}'
-        data['dns'] = vm_data['dns'].replace(',', '", "')
-
-=======
         data['vm_identifier'] = f'{vm_data["project"]["id"]}_{vm_id}'
->>>>>>> e0223bda
         # changes
         changes: Dict[str, Any] = {
             'ram': False,
@@ -196,58 +179,17 @@
                 changes['cpu'] = vm_data['cpu']
         except KeyError:
             pass
-<<<<<<< HEAD
-
-=======
->>>>>>> e0223bda
         # Fetch the drive information for the update
         try:
             if len(updates['storage_histories']) != 0:
                 Windows.logger.debug(f'Fetching drives for VM #{vm_id}')
-<<<<<<< HEAD
-                hdd, ssd, drives = Windows.fetch_drive_updates(vm_data, span)
-                changes['storages'] = {
-                    'hdd': hdd,
-                    'ssd': ssd,
-                    'drives': drives,
-                }
-=======
                 child_span = opentracing.tracer.start_span('fetch_drive_updates', child_of=span)
                 changes['storages'] = Windows.fetch_drive_updates(vm_data)
                 child_span.finish()
->>>>>>> e0223bda
         except KeyError:
             pass
         # Add changes to data
         data['changes'] = changes
-<<<<<<< HEAD
-
-        # Get the Networking details
-        # TODO will update with multiple IPs stuff
-        Windows.logger.debug(f'Fetching networking information for VM #{vm_id}')
-        for ip_address in utils.api_list(IAAS.ipaddress, {'vm': vm_id}, span=span):
-            # The private IP for the VM will be the one we need to pass to the template
-            if not IPAddress(ip_address['address']).is_private():
-                continue
-            data['ip_address'] = ip_address['address']
-            # Read the subnet for the IPAddress to fetch information like the gateway and subnet mask
-            subnet = utils.api_read(IAAS.subnet, ip_address['idSubnet'], span=span)
-            if subnet is None:
-                return None
-            data['gateway'], _ = subnet['addressRange'].split('/')
-            data['netmask'] = IPNetwork(subnet['addressRange']).netmask
-            data['vlan'] = subnet['vLAN']
-
-        # Get the ip address of the host
-        for mac in utils.api_list(IAAS.macaddress, {}, server_id=vm_data['idServer'], span=span):
-            if mac['status'] is True and mac['ip'] is not None:
-                data['host_name'] = mac['dnsName']
-                break
-
-        # Determine whether or not we should turn the VM back on after the update finishes
-        Windows.logger.debug(f'Determining if VM #{vm_id} should be powered on after update')
-        data['restart'] = Windows.determine_should_restart(vm_data, span=span)
-=======
         data['storage_type'] = vm_data['storage_type']
 
         # Get the Networking details
@@ -278,5 +220,4 @@
         child_span = opentracing.tracer.start_span('determine_should_restart', child_of=span)
         data['restart'] = Windows.determine_should_restart(vm_data, child_span)
         child_span.finish()
->>>>>>> e0223bda
         return data