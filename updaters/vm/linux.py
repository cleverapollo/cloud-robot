--- conflicted
+++ resolved
@@ -115,7 +115,7 @@
                 Linux.logger.debug(f'VM update command for VM #{vm_id} generated stdout.\n{stdout}')
                 updated = True
             if stderr:
-                Linux.logger.warning(f'VM update command for VM #{vm_id} generated stderr.\n{stderr}')
+                Linux.logger.error(f'VM update command for VM #{vm_id} generated stderr.\n{stderr}')
 
             if template_data['restart']:
                 # Also render and deploy the restart_cmd template
@@ -130,7 +130,7 @@
                 if stdout:
                     Linux.logger.debug(f'VM restart command for VM #{vm_id} generated stdout.\n{stdout}')
                 if stderr:
-                    Linux.logger.warning(f'VM restart command for VM #{vm_id} generated stderr.\n{stderr}')
+                    Linux.logger.error(f'VM restart command for VM #{vm_id} generated stderr.\n{stderr}')
         except SSHException as err:
             error = f'Exception occurred while updating VM #{vm_id} in {host_ip}.'
             Linux.logger.error(error, exc_info=True)
@@ -178,18 +178,6 @@
         try:
             if len(updates['storage_histories']) != 0:
                 Linux.logger.debug(f'Fetching drives for VM #{vm_id}')
-<<<<<<< HEAD
-                hdd, ssd, drives = Linux.fetch_drive_updates(vm_data, span)
-                changes['storages'] = {
-                    'hdd': hdd,
-                    'ssd': ssd,
-                    'drives': drives,
-                }
-        except KeyError:
-            pass
-        # Add changes to data
-        data['changes'] = changes
-=======
                 child_span = opentracing.tracer.start_span('fetch_drive_updates', child_of=span)
                 changes['storages'] = Linux.fetch_drive_updates(vm_data)
                 child_span.finish()
@@ -201,7 +189,6 @@
         data['storage_type'] = vm_data['storage_type']
         data['total_drives'] = len(vm_data['storages'])
         data['vms_path'] = settings.KVM_VMS_PATH
->>>>>>> e0223bda
 
         # Get the ip address of the host
         host_ip = None
@@ -222,11 +209,7 @@
 
         # Determine whether or not we should turn the VM back on after the update finishes
         Linux.logger.debug(f'Determining if VM #{vm_id} should be powered on after update')
-<<<<<<< HEAD
-        data['restart'] = Linux.determine_should_restart(vm_data, span=span)
-=======
         child_span = opentracing.tracer.start_span('determine_should_restart', child_of=span)
         data['restart'] = Linux.determine_should_restart(vm_data, child_span)
         child_span.finish()
->>>>>>> e0223bda
         return data